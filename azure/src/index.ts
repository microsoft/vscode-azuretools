/*---------------------------------------------------------------------------------------------
 *  Copyright (c) Microsoft Corporation. All rights reserved.
 *  Licensed under the MIT License. See License.txt in the project root for license information.
 *--------------------------------------------------------------------------------------------*/

<<<<<<< HEAD
export { CommonRoleDefinitions, createRoleId } from './constants';
=======
export * from './clients';
export { CommonRoleDefinitions as const } from './constants';
>>>>>>> 3baef8ec
export * from './createAzureClient';
export { registerAzureUtilsExtensionVariables } from './extensionVariables';
export * from './openInPortal';
export * from './tree/AzureAccountTreeItemBase';
export * from './tree/RoleDefinitionsItem';
export * from './tree/SubscriptionTreeItemBase';
export * from './utils/createPortalUri';
export * from './utils/parseAzureResourceId';
export * from './utils/setupAzureLogger';
export * from './utils/uiUtils';
export * from './wizard/LocationListStep';
export * from './wizard/ResourceGroupCreateStep';
export * from './wizard/ResourceGroupListStep';
export * from './wizard/ResourceGroupNameStep';
export * from './wizard/RoleAssignmentExecuteStep';
export * from './wizard/StorageAccountCreateStep';
export * from './wizard/StorageAccountListStep';
export * from './wizard/StorageAccountNameStep';
export * from './wizard/UserAssignedIdentityCreateStep';
export * from './wizard/UserAssignedIdentityListStep';
export * from './wizard/VerifyProvidersStep';
<<<<<<< HEAD
=======

>>>>>>> 3baef8ec
// NOTE: The auto-fix action "source.organizeImports" does weird things with this file, but there doesn't seem to be a way to disable it on a per-file basis so we'll just let it happen<|MERGE_RESOLUTION|>--- conflicted
+++ resolved
@@ -3,12 +3,8 @@
  *  Licensed under the MIT License. See License.txt in the project root for license information.
  *--------------------------------------------------------------------------------------------*/
 
-<<<<<<< HEAD
+export * from './clients';
 export { CommonRoleDefinitions, createRoleId } from './constants';
-=======
-export * from './clients';
-export { CommonRoleDefinitions as const } from './constants';
->>>>>>> 3baef8ec
 export * from './createAzureClient';
 export { registerAzureUtilsExtensionVariables } from './extensionVariables';
 export * from './openInPortal';
@@ -30,8 +26,4 @@
 export * from './wizard/UserAssignedIdentityCreateStep';
 export * from './wizard/UserAssignedIdentityListStep';
 export * from './wizard/VerifyProvidersStep';
-<<<<<<< HEAD
-=======
-
->>>>>>> 3baef8ec
 // NOTE: The auto-fix action "source.organizeImports" does weird things with this file, but there doesn't seem to be a way to disable it on a per-file basis so we'll just let it happen