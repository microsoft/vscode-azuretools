/*---------------------------------------------------------------------------------------------
 *  Copyright (c) Microsoft Corporation. All rights reserved.
 *  Licensed under the MIT License. See License.txt in the project root for license information.
 *--------------------------------------------------------------------------------------------*/

<<<<<<< HEAD
import { BaseRequestPolicy, BasicAuthenticationCredentials, HttpOperationResponse, RequestPolicy, RequestPolicyFactory, RequestPolicyOptions, RestError, ServiceClient, TokenCredentials, WebResource, WebResourceLike } from '@azure/ms-rest-js';
import { appendExtensionUserAgent, AzExtTreeItem, IActionContext, ISubscriptionActionContext, ISubscriptionContext, maskValue, parseError } from '@microsoft/vscode-azext-utils';
import { randomUUID } from 'crypto';
import { Agent } from 'http';
=======
import { ServiceClient } from '@azure/core-client';
import { createHttpHeaders, createPipelineRequest, defaultRetryPolicy, Pipeline, PipelineOptions, PipelinePolicy, PipelineRequest, PipelineResponse, RestError, RetryPolicyOptions, SendRequest, userAgentPolicy } from '@azure/core-rest-pipeline';
import { appendExtensionUserAgent, AzExtTreeItem, IActionContext, ISubscriptionActionContext, ISubscriptionContext, parseError } from '@microsoft/vscode-azext-utils';
>>>>>>> 8f893bb4
import { Agent as HttpsAgent } from 'https';
import { v4 as uuidv4 } from "uuid";
import * as vscode from "vscode";
import * as types from '../index';
<<<<<<< HEAD
import type { GenericServiceClient } from './GenericServiceClient';
=======
import { localize } from './localize';
>>>>>>> 8f893bb4
import { parseJson, removeBom } from './utils/parseJson';

export type InternalAzExtClientContext = ISubscriptionActionContext | [IActionContext, ISubscriptionContext | AzExtTreeItem];

export function parseClientContext(clientContext: InternalAzExtClientContext): ISubscriptionActionContext {
    if (Array.isArray(clientContext)) {
        const subscription = clientContext[1] instanceof AzExtTreeItem ? clientContext[1].subscription : clientContext[1];
        // Make sure to copy over just the subscription info and not any other extraneous properties
        return Object.assign(clientContext[0], {
            credentials: subscription.credentials,
            subscriptionDisplayName: subscription.subscriptionDisplayName,
            subscriptionId: subscription.subscriptionId,
            subscriptionPath: subscription.subscriptionPath,
            tenantId: subscription.tenantId,
            userId: subscription.userId,
            environment: subscription.environment,
            isCustomCloud: subscription.isCustomCloud
        });
    } else {
        return clientContext;
    }
}

export function createAzureClient<T extends ServiceClient>(clientContext: InternalAzExtClientContext, clientType: types.AzExtClientType<T>): T {
    const context = parseClientContext(clientContext);
    const client = new clientType(context.credentials, context.subscriptionId, {
        endpoint: context.environment.resourceManagerEndpointUrl,
    });

    addAzExtPipeline(context, client.pipeline);
    return client;
}

export function createAzureSubscriptionClient<T extends ServiceClient>(clientContext: InternalAzExtClientContext, clientType: types.AzExtSubscriptionClientType<T>): T {
    const context = parseClientContext(clientContext);
    const client = new clientType(context.credentials, {
        endpoint: context.environment.resourceManagerEndpointUrl
    });

    addAzExtPipeline(context, client.pipeline);
    return client;
}

export async function sendRequestWithTimeout(context: IActionContext, options: types.AzExtRequestPrepareOptions, timeout: number, clientInfo: types.AzExtGenericClientInfo): Promise<types.AzExtPipelineResponse> {
    const request: PipelineRequest = createPipelineRequest({
        ...options,
        timeout
    });

    if (options.rejectUnauthorized) {
        request.agent = new HttpsAgent({ rejectUnauthorized: options.rejectUnauthorized });
    }

    const client = await createGenericClient(context, clientInfo, { noRetryPolicy: true, addStatusCodePolicy: true });
    return await client.sendRequest(request);
}


export async function createGenericClient(context: IActionContext, clientInfo: types.AzExtGenericClientInfo | undefined, options?: types.IGenericClientOptions): Promise<ServiceClient> {
    let credentials: types.AzExtGenericCredentials | undefined;
    let endpoint: string | undefined;
    if (clientInfo && 'credentials' in clientInfo) {
        credentials = clientInfo.credentials;
        endpoint = clientInfo.environment.resourceManagerEndpointUrl;
    } else {
        credentials = clientInfo;
    }

    const retryOptions: RetryPolicyOptions | undefined = options?.noRetryPolicy ? { maxRetries: 0 } : undefined;

    const client = new ServiceClient({
        credential: credentials,
        endpoint
    });

    addAzExtPipeline(context, client.pipeline, endpoint, { retryOptions }, options?.addStatusCodePolicy);
    return client;
}

function addAzExtPipeline(context: IActionContext, pipeline: Pipeline, endpoint?: string, options?: PipelineOptions, addStatusCodePolicy?: boolean): Pipeline {
    // ServiceClient has default pipeline policies that the core-client SDKs require. Rather than building an entirely custom pipeline,
    // it's easier to just remove the default policies and add ours as-needed

    // ServiceClient adds a default retry policy, so we need to remove it and add ours
    if (options?.retryOptions) {
        pipeline.removePolicy(defaultRetryPolicy());
        pipeline.addPolicy(defaultRetryPolicy(options?.retryOptions));
    }

    // ServiceClient adds a default userAgent policy and you can't have duplicate policies, so we need to remove it and add ours
    pipeline.removePolicy(userAgentPolicy());
    pipeline.addPolicy(userAgentPolicy({ userAgentPrefix: appendExtensionUserAgent() }));

    // Policies to apply before the request
    pipeline.addPolicy(new AcceptLanguagePolicy(), { phase: 'Serialize' });
    if (vscode.env.isTelemetryEnabled) {
        pipeline.addPolicy(new CorrelationIdPolicy(context), { phase: 'Serialize' });
    }
    if (endpoint) {
        pipeline.addPolicy(new AddEndpointPolicy(endpoint), { phase: 'Serialize' });
    }

    // Policies to apply after the response
    pipeline.addPolicy(new MissingContentTypePolicy(), { phase: 'Deserialize' });
    pipeline.addPolicy(new RemoveBOMPolicy(), { phase: 'Deserialize', beforePolicies: [MissingContentTypePolicy.Name] });
    if (addStatusCodePolicy) {
        pipeline.addPolicy(new StatusCodePolicy() /*intentionally not in a phase*/);
    }

    return pipeline;
}

export function addBasicAuthenticationCredentialsToClient(client: ServiceClient, userName: string, password: string): void {
    client.pipeline.addPolicy(new BasicAuthenticationCredentialsPolicy(userName, password), { phase: 'Serialize' });
}

/**
 * Automatically add id to correlate our telemetry with the platform team's telemetry
 */
export class CorrelationIdPolicy implements PipelinePolicy {
    public readonly name = 'CorrelationIdPolicy';

    constructor(private readonly context: IActionContext) {
    }

    public async sendRequest(request: PipelineRequest, next: SendRequest): Promise<PipelineResponse> {
        const headerName = 'x-ms-correlation-request-id';
        const id: string = this.context.telemetry.properties[headerName] ||= uuidv4();
        request.headers.set(headerName, id);
        return await next(request);
    }
}

/**
 * Removes the BOM character if it exists in bodyAsText for a json response, to prevent a parse error
 */
class RemoveBOMPolicy implements PipelinePolicy {
    public readonly name = 'RemoveBOMPolicy';

    public async sendRequest(request: PipelineRequest, next: SendRequest): Promise<PipelineResponse> {
        const response: PipelineResponse = await next(request);
        const contentType: string | undefined = response.headers.get(contentTypeName);
        if (contentType && /json/i.test(contentType) && response.bodyAsText) {
            response.bodyAsText = removeBom(response.bodyAsText);
        }
        return response;
    }
}

const contentTypeName: string = 'Content-Type';

/**
 * The Azure SDK will assume "JSON" if no content-type is specified, which can cause false-positive parse errors.
 * This will be a little smarter and try to detect if it's json or generic data
 */
class MissingContentTypePolicy implements PipelinePolicy {
    public static readonly Name = 'MissingContentTypePolicy';
    public readonly name = MissingContentTypePolicy.Name;

    public async sendRequest(request: PipelineRequest, next: SendRequest): Promise<PipelineResponse> {
        const response: PipelineResponse = await next(request);
        if (!response.headers.get(contentTypeName) && response.bodyAsText) {
            try {
                parseJson(response.bodyAsText);
                response.headers.set(contentTypeName, 'application/json');
            } catch {
                response.headers.set(contentTypeName, 'application/octet-stream');
            }
        }
        return response;
    }
}

// Add the "Accept-Language" header
class AcceptLanguagePolicy implements PipelinePolicy {
    public readonly name = 'AcceptLanguagePolicy';

    public async sendRequest(request: PipelineRequest, next: SendRequest): Promise<PipelineResponse> {
        request.headers.set('Accept-Language', vscode.env.language);
        return await next(request);
    }
}

// Adds the endpoint to the request URL, if it is not present
class AddEndpointPolicy implements PipelinePolicy {
    public readonly name = 'AddEndpointPolicy';

    public constructor(private readonly endpoint: string) { }

    public async sendRequest(request: PipelineRequest, next: SendRequest): Promise<PipelineResponse> {
        if (this.endpoint && request.url && !request.url.startsWith('http')) {
            if (!request.url.startsWith('/')) {
                request.url = `/${request.url}`;
            }

            request.url = this.endpoint + request.url;
        }

        return await next(request);
    }
}

/**
 * When SDK calls error, they'll throw a RestError during the response.
 * However, with generic requests, it will pass any status code as a resolved response,
 * so check the status and throw our own RestError
 */
class StatusCodePolicy implements PipelinePolicy {
    public readonly name = 'StatusCodePolicy';

    public async sendRequest(request: PipelineRequest, next: SendRequest): Promise<types.AzExtPipelineResponse> {
        const response: types.AzExtPipelineResponse = await next(request);
        if (response.status < 200 || response.status >= 300) {
            // eslint-disable-next-line @typescript-eslint/no-unsafe-assignment
            const errorMessage: string = response.bodyAsText ?
                parseError(response.parsedBody || response.bodyAsText).message :
<<<<<<< HEAD
                vscode.l10n.t('Unexpected status code: {0}', response.status);
            throw new RestError(errorMessage, undefined, response.status, request, response, response.bodyAsText);
=======
                localize('unexpectedStatusCode', 'Unexpected status code: {0}', response.status);
            throw new RestError(errorMessage, {
                code: response.bodyAsText || '',
                statusCode: response.status,
                request,
                response
            });
>>>>>>> 8f893bb4
        } else {
            return response;
        }
    }
}


/**
 * Encodes userName and password and signs a request with the Authentication header.
 * Imitates BasicAuthenticationCredentials from ms-rest-js
 */
class BasicAuthenticationCredentialsPolicy implements PipelinePolicy {
    public static readonly Name = 'BasicAuthenticationCredentialsPolicy';
    public readonly name = BasicAuthenticationCredentialsPolicy.Name;

    public constructor(private readonly userName: string, private readonly password: string) { }

    public async sendRequest(request: PipelineRequest, next: SendRequest): Promise<PipelineResponse> {
        const credentials = `${this.userName}:${this.password}`;
        const DEFAULT_AUTHORIZATION_SCHEME = "Basic";
        const encodedCredentials = `${DEFAULT_AUTHORIZATION_SCHEME} ${Buffer.from(credentials).toString("base64")}`;
        if (!request.headers) request.headers = createHttpHeaders();
        request.headers.set("authorization", encodedCredentials);

        return await next(request);
    }
}<|MERGE_RESOLUTION|>--- conflicted
+++ resolved
@@ -3,25 +3,13 @@
  *  Licensed under the MIT License. See License.txt in the project root for license information.
  *--------------------------------------------------------------------------------------------*/
 
-<<<<<<< HEAD
-import { BaseRequestPolicy, BasicAuthenticationCredentials, HttpOperationResponse, RequestPolicy, RequestPolicyFactory, RequestPolicyOptions, RestError, ServiceClient, TokenCredentials, WebResource, WebResourceLike } from '@azure/ms-rest-js';
-import { appendExtensionUserAgent, AzExtTreeItem, IActionContext, ISubscriptionActionContext, ISubscriptionContext, maskValue, parseError } from '@microsoft/vscode-azext-utils';
-import { randomUUID } from 'crypto';
-import { Agent } from 'http';
-=======
 import { ServiceClient } from '@azure/core-client';
 import { createHttpHeaders, createPipelineRequest, defaultRetryPolicy, Pipeline, PipelineOptions, PipelinePolicy, PipelineRequest, PipelineResponse, RestError, RetryPolicyOptions, SendRequest, userAgentPolicy } from '@azure/core-rest-pipeline';
 import { appendExtensionUserAgent, AzExtTreeItem, IActionContext, ISubscriptionActionContext, ISubscriptionContext, parseError } from '@microsoft/vscode-azext-utils';
->>>>>>> 8f893bb4
 import { Agent as HttpsAgent } from 'https';
 import { v4 as uuidv4 } from "uuid";
 import * as vscode from "vscode";
 import * as types from '../index';
-<<<<<<< HEAD
-import type { GenericServiceClient } from './GenericServiceClient';
-=======
-import { localize } from './localize';
->>>>>>> 8f893bb4
 import { parseJson, removeBom } from './utils/parseJson';
 
 export type InternalAzExtClientContext = ISubscriptionActionContext | [IActionContext, ISubscriptionContext | AzExtTreeItem];
@@ -238,18 +226,13 @@
             // eslint-disable-next-line @typescript-eslint/no-unsafe-assignment
             const errorMessage: string = response.bodyAsText ?
                 parseError(response.parsedBody || response.bodyAsText).message :
-<<<<<<< HEAD
                 vscode.l10n.t('Unexpected status code: {0}', response.status);
-            throw new RestError(errorMessage, undefined, response.status, request, response, response.bodyAsText);
-=======
-                localize('unexpectedStatusCode', 'Unexpected status code: {0}', response.status);
             throw new RestError(errorMessage, {
                 code: response.bodyAsText || '',
                 statusCode: response.status,
                 request,
                 response
             });
->>>>>>> 8f893bb4
         } else {
             return response;
         }
