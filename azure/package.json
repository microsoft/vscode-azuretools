--- conflicted
+++ resolved
@@ -1,11 +1,7 @@
 {
     "name": "@microsoft/vscode-azext-azureutils",
     "author": "Microsoft Corporation",
-<<<<<<< HEAD
-    "version": "4.0.0-alpha.1",
-=======
     "version": "4.0.0",
->>>>>>> 141f53d4
     "description": "Common Azure utils for developing Azure extensions for VS Code",
     "tags": [
         "azure",
@@ -52,12 +48,8 @@
         "@azure/core-client": "^1.6.0",
         "@azure/core-rest-pipeline": "^1.9.0",
         "@azure/logger": "^1.0.4",
-<<<<<<< HEAD
-        "@microsoft/vscode-azext-utils": "file:../utils/microsoft-vscode-azext-utils-4.0.0-alpha.1.tgz",
-=======
         "@microsoft/vscode-azext-utils": "file:../utils/microsoft-vscode-azext-utils-4.0.0.tgz",
         "@microsoft/vscode-azureresources-api": "^3.0.0",
->>>>>>> 141f53d4
         "semver": "^7.3.7"
     },
     "peerDependencies": {
@@ -67,12 +59,7 @@
         "@azure/core-auth": "^1.3.2",
         "@azure/core-paging": "^1.2.1",
         "@microsoft/eslint-config-azuretools": "^0.2.1",
-<<<<<<< HEAD
-        "@microsoft/vscode-azext-dev": "file:../dev/microsoft-vscode-azext-dev-3.0.0-alpha.1.tgz",
-        "@microsoft/vscode-azureresources-api": "file:../../vscode-azureresourcegroups/api/microsoft-vscode-azureresources-api-3.0.0-alpha.1.tgz",
-=======
         "@microsoft/vscode-azext-dev": "^3.0.0",
->>>>>>> 141f53d4
         "@types/mocha": "^7.0.2",
         "@types/node": "22.x",
         "@types/semver": "^7.3.9",
