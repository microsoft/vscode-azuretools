--- conflicted
+++ resolved
@@ -1,12 +1,7 @@
 {
-<<<<<<< HEAD
     "name": "@microsoft/vscode-azext-azureutils",
     "author": "Microsoft Corporation",
-<<<<<<< Updated upstream
-    "version": "0.3.7",
-=======
     "version": "0.4.0",
->>>>>>> Stashed changes
     "description": "Common Azure utils for developing Azure extensions for VS Code",
     "tags": [
         "azure",
@@ -69,71 +64,4 @@
         "mocha-multi-reporters": "^1.1.7",
         "typescript": "^4.9.4"
     }
-=======
-  "name": "@microsoft/vscode-azext-azureutils",
-  "author": "Microsoft Corporation",
-  "version": "0.4.0",
-  "description": "Common Azure utils for developing Azure extensions for VS Code",
-  "tags": [
-    "azure",
-    "vscode"
-  ],
-  "keywords": [
-    "azure",
-    "vscode"
-  ],
-  "main": "out/src/index.js",
-  "types": "index.d.ts",
-  "license": "MIT",
-  "repository": {
-    "type": "git",
-    "url": "https://github.com/Microsoft/vscode-azuretools"
-  },
-  "bugs": {
-    "url": "https://github.com/Microsoft/vscode-azuretools/issues"
-  },
-  "homepage": "https://github.com/Microsoft/vscode-azuretools/blob/main/azure/README.md",
-  "scripts": {
-    "build": "tsc -p ./",
-    "prepack": "tsc -p ./",
-    "compile": "tsc -watch -p ./",
-    "lint": "eslint --ext .ts .",
-    "lint-fix": "eslint --ext .ts . --fix",
-    "pretest": "npm run build",
-    "test": "node ./out/test/runTest.js"
-  },
-  "dependencies": {
-    "@azure/arm-resources": "^5.0.0",
-    "@azure/arm-resources-profile-2020-09-01-hybrid": "^2.0.0",
-    "@azure/arm-resources-subscriptions": "^2.0.0",
-    "@azure/arm-storage": "^18.0.0",
-    "@azure/arm-storage-profile-2020-09-01-hybrid": "^2.0.0",
-    "@azure/core-client": "^1.6.0",
-    "@azure/core-rest-pipeline": "^1.9.0",
-    "@microsoft/vscode-azext-utils": "file:../utils/microsoft-vscode-azext-utils-0.4.0.tgz",
-    "semver": "^7.3.7",
-    "uuid": "^9.0.0",
-    "vscode-nls": "^5.0.1"
-  },
-  "devDependencies": {
-    "@azure/core-auth": "^1.3.2",
-    "@azure/core-paging": "^1.2.1",
-    "@azure/ms-rest-azure-env": "^2.0.0",
-    "@microsoft/eslint-config-azuretools": "^0.1.0",
-    "@microsoft/vscode-azext-dev": "^0.1.4",
-    "@types/mocha": "^7.0.2",
-    "@types/node": "^14.0.0",
-    "@types/semver": "^7.3.9",
-    "@types/vscode": "1.64.0",
-    "@typescript-eslint/eslint-plugin": "^4.28.3",
-    "@vscode/test-electron": "^2.1.5",
-    "eslint": "^7.19.0",
-    "eslint-plugin-import": "^2.22.1",
-    "glob": "^7.1.6",
-    "mocha": "^9.1.3",
-    "mocha-junit-reporter": "^2.0.2",
-    "mocha-multi-reporters": "^1.1.7",
-    "typescript": "^4.9.4"
-  }
->>>>>>> a13082df
 }