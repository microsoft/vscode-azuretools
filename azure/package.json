--- conflicted
+++ resolved
@@ -38,11 +38,7 @@
         "@azure/arm-storage": "^17.0.0",
         "@azure/arm-storage-profile-2020-09-01-hybrid": "^2.0.0",
         "@azure/ms-rest-js": "^2.2.1",
-<<<<<<< HEAD
-        "@microsoft/vscode-azext-utils": "^0.3.26",
-=======
         "@microsoft/vscode-azext-utils": "^0.4.0",
->>>>>>> 7a7377a5
         "semver": "^7.3.7",
         "vscode-nls": "^5.0.1"
     },
