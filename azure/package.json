--- conflicted
+++ resolved
@@ -1,11 +1,7 @@
 {
     "name": "@microsoft/vscode-azext-azureutils",
     "author": "Microsoft Corporation",
-<<<<<<< HEAD
-    "version": "0.3.2",
-=======
     "version": "0.3.4",
->>>>>>> e3eddd3b
     "description": "Common Azure utils for developing Azure extensions for VS Code",
     "tags": [
         "azure",
