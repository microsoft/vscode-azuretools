{
    "name": "@microsoft/vscode-azext-azureutils",
    "author": "Microsoft Corporation",
<<<<<<< HEAD
    "version": "2.0.4",
=======
    "version": "2.0.3",
>>>>>>> 1ae1200f
    "description": "Common Azure utils for developing Azure extensions for VS Code",
    "tags": [
        "azure",
        "vscode"
    ],
    "keywords": [
        "azure",
        "vscode"
    ],
    "main": "out/src/index.js",
    "types": "index.d.ts",
    "license": "MIT",
    "repository": {
        "type": "git",
        "url": "https://github.com/Microsoft/vscode-azuretools"
    },
    "bugs": {
        "url": "https://github.com/Microsoft/vscode-azuretools/issues"
    },
    "homepage": "https://github.com/Microsoft/vscode-azuretools/blob/main/azure/README.md",
    "scripts": {
        "build": "tsc -p ./",
        "compile": "tsc -watch -p ./",
        "lint": "eslint --ext .ts .",
        "lint-fix": "eslint --ext .ts . --fix",
        "test": "node ./out/test/runTest.js",
        "package": "npm pack"
    },
    "dependencies": {
        "@azure/arm-resources": "^5.0.0",
        "@azure/arm-resources-profile-2020-09-01-hybrid": "^2.0.0",
        "@azure/arm-resources-subscriptions": "^2.0.0",
        "@azure/arm-storage": "^18.0.0",
        "@azure/arm-storage-profile-2020-09-01-hybrid": "^2.0.0",
        "@azure/core-client": "^1.6.0",
        "@azure/core-rest-pipeline": "^1.9.0",
        "@azure/logger": "^1.0.4",
        "@microsoft/vscode-azext-utils": "^2.0.0",
        "semver": "^7.3.7",
        "uuid": "^9.0.0"
    },
    "peerDependencies": {
        "@azure/ms-rest-azure-env": "^2.0.0"
    },
    "devDependencies": {
        "@azure/core-auth": "^1.3.2",
        "@azure/core-paging": "^1.2.1",
        "@microsoft/eslint-config-azuretools": "^0.2.1",
        "@microsoft/vscode-azext-dev": "^2.0.0",
        "@microsoft/vscode-azureresources-api": "^2.0.3",
        "@types/mocha": "^7.0.2",
        "@types/node": "^16.0.0",
        "@types/semver": "^7.3.9",
        "@types/uuid": "^9.0.1",
        "@types/vscode": "1.76.0",
        "@typescript-eslint/eslint-plugin": "^5.53.0",
        "@vscode/test-electron": "^2.3.8",
        "eslint": "^8.34.0",
        "eslint-plugin-import": "^2.22.1",
        "glob": "^7.1.6",
        "mocha": "^9.1.3",
        "mocha-junit-reporter": "^2.0.2",
        "mocha-multi-reporters": "^1.1.7",
        "typescript": "^4.9.4"
    }
}<|MERGE_RESOLUTION|>--- conflicted
+++ resolved
@@ -1,11 +1,7 @@
 {
     "name": "@microsoft/vscode-azext-azureutils",
     "author": "Microsoft Corporation",
-<<<<<<< HEAD
     "version": "2.0.4",
-=======
-    "version": "2.0.3",
->>>>>>> 1ae1200f
     "description": "Common Azure utils for developing Azure extensions for VS Code",
     "tags": [
         "azure",
