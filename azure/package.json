--- conflicted
+++ resolved
@@ -37,19 +37,12 @@
         "@azure/arm-resources-subscriptions": "^2.0.0",
         "@azure/arm-storage": "^18.0.0",
         "@azure/arm-storage-profile-2020-09-01-hybrid": "^2.0.0",
-<<<<<<< HEAD
-        "@azure/ms-rest-js": "^2.2.1",
-        "@microsoft/vscode-azext-utils": "^0.4.3",
-        "semver": "^7.3.7"
-=======
         "@azure/core-client": "^1.6.0",
         "@azure/core-rest-pipeline": "^1.9.0",
         "@azure/logger": "^1.0.4",
         "@microsoft/vscode-azext-utils": "^1.0.0",
         "semver": "^7.3.7",
-        "uuid": "^9.0.0",
-        "vscode-nls": "^5.0.1"
->>>>>>> 8f893bb4
+        "uuid": "^9.0.0"
     },
     "devDependencies": {
         "@azure/core-auth": "^1.3.2",
@@ -62,12 +55,8 @@
         "@types/mocha": "^7.0.2",
         "@types/node": "^16.0.0",
         "@types/semver": "^7.3.9",
-<<<<<<< HEAD
-        "@types/vscode": "1.75.0",
-=======
         "@types/uuid": "^9.0.1",
         "@types/vscode": "1.76.0",
->>>>>>> 8f893bb4
         "@typescript-eslint/eslint-plugin": "^5.53.0",
         "@vscode/test-electron": "^2.1.5",
         "eslint": "^8.34.0",
