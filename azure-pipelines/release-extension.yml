parameters:
  - name: pipelineID # No longer used but kept to avoid needing to change the downstream templates
    type: string
    default: unused
  - name: runID # No longer used but kept to avoid needing to change the downstream templates
    type: string
    default: unused

  # The intended extension version to publish.
  # This is used to verify the version in package.json matches the version to publish to avoid accidental publishing.
  - name: publishVersion
    type: string

  # Customize the environment to associate the deployment with.
  # Useful to control which group of people should be required to approve the deployment.
  - name: environmentName
    type: string
    default: AzCodeDeploy

  # The service connection to use to authenticate the vsce to publish the extension.
  - name: ExtensionReleaseServiceConnection
    type: string
    default: AzCodeReleases

    # When true, skips the deployment job which actually publishes the extension
  - name: dryRun
    type: boolean
    default: false

  # A list of publish commands to run. It defaults to publishing a single .vsix file. If you want to publish multiple .vsix files (platform specifc), you can add mutliple commands to this list.
  - name: publishCommands
    type: object
    default:
      [
        "vsce publish --azure-credential --packagePath $(vsixFileName) --manifestPath extension.manifest --signaturePath extension.signature.p7s",
      ]

# `resources` specifies the location of templates to pick up, use it to get 1ES templates
resources:
  repositories:
    - repository: 1esPipelines
      type: git
      name: 1ESPipelineTemplates/1ESPipelineTemplates
      ref: refs/tags/release

extends:
  template: v1/1ES.Official.PipelineTemplate.yml@1esPipelines
  parameters:
    pool:
      name: VSEngSS-MicroBuild2022-1ES # Name of your hosted pool
      image: server2022-microbuildVS2022-1es # Name of the image in your pool. If not specified, first image of the pool is used
      os: windows # OS of the image. Allowed values: windows, linux, macOS

    stages:
      - stage: Release
        displayName: Release extension
        jobs:
          - deployment: Publish
            displayName: Publish extension
            environment: ${{ parameters.environmentName }}
            templateContext:
              type: releaseJob
              isProduction: true
              inputs:
                - input: pipelineArtifact
                  pipeline: build
                  targetPath: $(System.DefaultWorkingDirectory)
                  artifactName: Build Root
            strategy:
              runOnce:
                deploy:
                  steps:
                    - checkout: none

                    # Modify the build number to include repo name, extension version, and if dry run is true
                    - powershell: |
                        # Get the version from package.json

                        $packageJsonPath = "$(System.DefaultWorkingDirectory)/package.json"
                        $npmVersionString = (Get-Content $packageJsonPath | ConvertFrom-Json).version
                        $isDryRun = "$env:dryRun"
                        $currentBuildNumber = "$(Build.BuildId)"

                        $repoName = "$(Build.Repository.Name)"
                        $repoNameParts = $repoName -split '/'
                        $repoNameWithoutOwner = $repoNameParts[-1]

                        $dry = ""
                        if ($isDryRun -eq 'True') {
                          Write-Output "Dry run was set to True. Adding 'dry' to the build number."
                          $dry = "dry"
                        }

                        $newBuildNumber = "$repoNameWithoutOwner-$npmVersionString-$dry-$currentBuildNumber"
                        Write-Output "##vso[build.updatebuildnumber]$newBuildNumber"
                      displayName: "\U0001F449 Prepend version from package.json to build number"
                      env:
                        dryRun: ${{ parameters.dryRun }}

                    # For safety, verify the version in package.json matches the version to publish entered by the releaser
                    # If they don't match, this step fails
                    - powershell: |
                        # Get the version from package.json
                        $packageJsonPath = "$(System.DefaultWorkingDirectory)/package.json"
                        $npmVersionString = (Get-Content $packageJsonPath | ConvertFrom-Json).version
                        $publishVersion = "$env:publishVersion"
                        Write-Output "Publishing version: $publishVersion"
                        # Check if more than one .vsix file is found
                        if ($npmVersionString -eq $publishVersion) {
                          Write-Output "Publish version matches package.json version. Proceeding with release."
                        } else {
                          Write-Error "Publish version $publishVersion doesn't match version found in package.json $npmVersionString. Cancelling release."
                          exit 1
                        }
                      displayName: "\U0001F449 Verify publish version"
                      env:
                        publishVersion: ${{ parameters.publishVersion }}

                    # Find the vsix to release and set the vsix file name variable
                    # Fails with an error if more than one .vsix file is found, or if no .vsix file is found
                    - powershell: |
                        # Get all .vsix files in the current directory
                        $vsixFiles = Get-ChildItem -Path $(System.DefaultWorkingDirectory) -Filter *.vsix -File

                        # Check if no .vsix file is found
                        if ($vsixFiles.Count -eq 0) {
                          Write-Error "No .vsix files found."
                          exit 1
                        } else {
                          # Set the pipeline variable
                          $vsixFileName = $vsixFiles.Name
                          Write-Output "##vso[task.setvariable variable=vsixFileName;]$vsixFileName"
                          Write-Output "Found .vsix file: $vsixFileName"
                        }
                      displayName: "\U0001F449 Find and Set .vsix File Variable"

                    - task: UseNode@1
                      inputs:
                        version: "20.x"
                      displayName: "\U0001F449 Install Node.js"

                    - script: npm i -g @vscode/vsce
                      displayName: "\U0001F449 Install vsce"

<<<<<<< HEAD
                    - ${{ each publishCommand in parameters.publishCommands }}:
                        # log the publishCommand
                        - powershell: |
                            Write-Output "Publish command: ${{ publishCommand }}"
                          displayName: "\U0001F449 Log publish command"
                        - task: AzureCLI@2
                          displayName: "\U0001F449 Run vsce publish"
                          condition: and(succeeded(), ${{ eq(parameters.dryRun, false) }})
                          inputs:
                            azureSubscription: ${{ parameters.ExtensionReleaseServiceConnection }}
                            scriptType: pscore
                            scriptLocation: inlineScript
                            inlineScript: ${{ publishCommand }}
=======
                    - task: AzureCLI@2
                      displayName: "\U0001F449 Run vsce publish"
                      condition: and(succeeded(), ${{ eq(parameters.dryRun, false) }})
                      inputs:
                        azureSubscription: ${{ parameters.ExtensionReleaseServiceConnection }}
                        scriptType: pscore
                        scriptLocation: inlineScript
                        inlineScript: |
                          vsce publish --azure-credential --packagePath $(vsixFileName) --manifestPath extension.manifest --signaturePath extension.signature.p7s --allow-proposed-apis terminalDataWriteEvent
>>>>>>> 36e30eb1
<|MERGE_RESOLUTION|>--- conflicted
+++ resolved
@@ -142,7 +142,6 @@
                     - script: npm i -g @vscode/vsce
                       displayName: "\U0001F449 Install vsce"
 
-<<<<<<< HEAD
                     - ${{ each publishCommand in parameters.publishCommands }}:
                         # log the publishCommand
                         - powershell: |
@@ -155,15 +154,5 @@
                             azureSubscription: ${{ parameters.ExtensionReleaseServiceConnection }}
                             scriptType: pscore
                             scriptLocation: inlineScript
-                            inlineScript: ${{ publishCommand }}
-=======
-                    - task: AzureCLI@2
-                      displayName: "\U0001F449 Run vsce publish"
-                      condition: and(succeeded(), ${{ eq(parameters.dryRun, false) }})
-                      inputs:
-                        azureSubscription: ${{ parameters.ExtensionReleaseServiceConnection }}
-                        scriptType: pscore
-                        scriptLocation: inlineScript
-                        inlineScript: |
-                          vsce publish --azure-credential --packagePath $(vsixFileName) --manifestPath extension.manifest --signaturePath extension.signature.p7s --allow-proposed-apis terminalDataWriteEvent
->>>>>>> 36e30eb1
+                            inlineScript: |
+                              vsce publish --azure-credential --packagePath $(vsixFileName) --manifestPath extension.manifest --signaturePath extension.signature.p7s --allow-proposed-apis terminalDataWriteEvent