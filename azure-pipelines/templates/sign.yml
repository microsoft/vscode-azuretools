--- conflicted
+++ resolved
@@ -63,20 +63,12 @@
     # run this script for each item in vsixFileNames
     - ${{ each vsixFileName in parameters.vsixFileNames }}:
         - script: npx @vscode/vsce@latest generate-manifest -i ${{ vsixFileName }}-$(package.version).vsix -o $(Build.SourcesDirectory)/extension.manifest
-<<<<<<< HEAD
-          condition: succeeded()
-=======
           condition: and(succeeded(), eq(variables['signprojExists'], True))
->>>>>>> 6a495d16
           displayName: "\U0001F449 Generate extension manifest for ${{ vsixFileName }}"
 
         # this task will pass even if signing fails, so we follow it up with a check to see if the signature file was created
         - task: DotNetCoreCLI@2
-<<<<<<< HEAD
-          condition: succeeded()
-=======
           condition: and(succeeded(), eq(variables['signprojExists'], True))
->>>>>>> 6a495d16
           displayName: "\U0001F449 Sign with MSBuild for ${{ vsixFileName }}"
           inputs:
             command: 'build'
@@ -95,11 +87,7 @@
             Write-Output "The file '$filePath' exists."
             exit 0
           displayName: "\U0001F449 Verify extension.signature.p7s file was created for ${{ vsixFileName }}"
-<<<<<<< HEAD
-          condition: succeeded()
-=======
           condition: and(succeeded(), eq(variables['signprojExists'], True))
->>>>>>> 6a495d16
 
         - pwsh: |
             $targetDir = "${{ vsixFileName }}"
@@ -108,8 +96,4 @@
             Move-Item -Path "extension.manifest" -Destination "$(Build.SourcesDirectory)/$targetDir/extension.manifest" -Force
             Write-Output "Moved signature files to $targetDir directory"
           displayName: "\U0001F449 Move signature files to ${{ vsixFileName }} directory"
-<<<<<<< HEAD
-          condition: succeeded()
-=======
-          condition: and(succeeded(), eq(variables['signprojExists'], True))
->>>>>>> 6a495d16
+          condition: and(succeeded(), eq(variables['signprojExists'], True))