parameters:
  # Set this to `true` to use workflow identity federation with ADO service connections
  # to authenticate this pipeline to run tests that require logging into Azure
  # Setting this to `true` will require granting the pipeline permissions to
  # AzCodeE2ETests and AzCodeE2ETestsCreds service connections
  - name: useAzureFederatedCredentials
    type: boolean
    default: false
  - name: additionalSetupSteps
    type: stepList
    default: []

# `resources` specifies the location of templates to pick up, use it to get 1ES templates
resources:
  repositories:
    - repository: 1esPipelines
      type: git
      name: 1ESPipelineTemplates/MicroBuildTemplate
      ref: refs/tags/release

extends:
  template: azure-pipelines/MicroBuild.1ES.Official.yml@1esPipelines
  parameters:
    sdl:
      credscan:
        suppressionsFile: $(Build.SourcesDirectory)\.azure-pipelines\compliance\CredScanSuppressions.json
      # codeql:
      #   enabled: true # TODO: would like to enable only on scheduled builds but CodeQL cannot currently be disabled per https://eng.ms/docs/cloud-ai-platform/devdiv/one-engineering-system-1es/1es-docs/codeql/1es-codeql
    pool:
      name: VSEngSS-MicroBuild2022-1ES # Name of your hosted pool
      image: server2022-microbuildVS2022-1es # Name of the image in your pool. If not specified, first image of the pool is used
      os: windows # OS of the image. Allowed values: windows, linux, macOS
    stages:
      # Execute stages from the AzExt stages template
      - template: ./1esstages.yml
        parameters:
<<<<<<< HEAD
          useAzureFederatedCredentials: ${{ parameters.useAzureFederatedCredentials }}
=======
          useAzureFederatedCredentials: ${{ parameters.useAzureFederatedCredentials }}
          additionalSetupSteps: ${{ parameters.additionalSetupSteps }}

>>>>>>> 5fc8cb47
<|MERGE_RESOLUTION|>--- conflicted
+++ resolved
@@ -1,43 +1,38 @@
-parameters:
-  # Set this to `true` to use workflow identity federation with ADO service connections
-  # to authenticate this pipeline to run tests that require logging into Azure
-  # Setting this to `true` will require granting the pipeline permissions to
-  # AzCodeE2ETests and AzCodeE2ETestsCreds service connections
-  - name: useAzureFederatedCredentials
-    type: boolean
-    default: false
-  - name: additionalSetupSteps
-    type: stepList
-    default: []
-
-# `resources` specifies the location of templates to pick up, use it to get 1ES templates
-resources:
-  repositories:
-    - repository: 1esPipelines
-      type: git
-      name: 1ESPipelineTemplates/MicroBuildTemplate
-      ref: refs/tags/release
-
-extends:
-  template: azure-pipelines/MicroBuild.1ES.Official.yml@1esPipelines
-  parameters:
-    sdl:
-      credscan:
-        suppressionsFile: $(Build.SourcesDirectory)\.azure-pipelines\compliance\CredScanSuppressions.json
-      # codeql:
-      #   enabled: true # TODO: would like to enable only on scheduled builds but CodeQL cannot currently be disabled per https://eng.ms/docs/cloud-ai-platform/devdiv/one-engineering-system-1es/1es-docs/codeql/1es-codeql
-    pool:
-      name: VSEngSS-MicroBuild2022-1ES # Name of your hosted pool
-      image: server2022-microbuildVS2022-1es # Name of the image in your pool. If not specified, first image of the pool is used
-      os: windows # OS of the image. Allowed values: windows, linux, macOS
-    stages:
-      # Execute stages from the AzExt stages template
-      - template: ./1esstages.yml
-        parameters:
-<<<<<<< HEAD
-          useAzureFederatedCredentials: ${{ parameters.useAzureFederatedCredentials }}
-=======
-          useAzureFederatedCredentials: ${{ parameters.useAzureFederatedCredentials }}
-          additionalSetupSteps: ${{ parameters.additionalSetupSteps }}
-
->>>>>>> 5fc8cb47
+parameters:
+  # Set this to `true` to use workflow identity federation with ADO service connections
+  # to authenticate this pipeline to run tests that require logging into Azure
+  # Setting this to `true` will require granting the pipeline permissions to
+  # AzCodeE2ETests and AzCodeE2ETestsCreds service connections
+  - name: useAzureFederatedCredentials
+    type: boolean
+    default: false
+  - name: additionalSetupSteps
+    type: stepList
+    default: []
+
+# `resources` specifies the location of templates to pick up, use it to get 1ES templates
+resources:
+  repositories:
+    - repository: 1esPipelines
+      type: git
+      name: 1ESPipelineTemplates/MicroBuildTemplate
+      ref: refs/tags/release
+
+extends:
+  template: azure-pipelines/MicroBuild.1ES.Official.yml@1esPipelines
+  parameters:
+    sdl:
+      credscan:
+        suppressionsFile: $(Build.SourcesDirectory)\.azure-pipelines\compliance\CredScanSuppressions.json
+      # codeql:
+      #   enabled: true # TODO: would like to enable only on scheduled builds but CodeQL cannot currently be disabled per https://eng.ms/docs/cloud-ai-platform/devdiv/one-engineering-system-1es/1es-docs/codeql/1es-codeql
+    pool:
+      name: VSEngSS-MicroBuild2022-1ES # Name of your hosted pool
+      image: server2022-microbuildVS2022-1es # Name of the image in your pool. If not specified, first image of the pool is used
+      os: windows # OS of the image. Allowed values: windows, linux, macOS
+    stages:
+      # Execute stages from the AzExt stages template
+      - template: ./1esstages.yml
+        parameters:
+          useAzureFederatedCredentials: ${{ parameters.useAzureFederatedCredentials }}
+          additionalSetupSteps: ${{ parameters.additionalSetupSteps }}