{
    "extends": "../tsconfig.base.new.json",
    "compilerOptions": {
        "outDir": "dist/esm",
        "rootDir": ".",
        "declaration": false,
<<<<<<< HEAD
=======
        "skipLibCheck": true, // TODO: webpack typings issue
>>>>>>> bd5a480f
    },
}<|MERGE_RESOLUTION|>--- conflicted
+++ resolved
@@ -4,9 +4,6 @@
         "outDir": "dist/esm",
         "rootDir": ".",
         "declaration": false,
-<<<<<<< HEAD
-=======
         "skipLibCheck": true, // TODO: webpack typings issue
->>>>>>> bd5a480f
     },
 }