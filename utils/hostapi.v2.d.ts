--- conflicted
+++ resolved
@@ -332,20 +332,7 @@
     }
 }
 
-<<<<<<< HEAD
 export type AzureResourcesApi = AzureResourcesHostApi & ActivityApi & AzureExtensionApi;
-=======
-    /**
-     * Registers a workspace resource branch data provider.
-    *
-    * @param type The workspace resource type associated with the provider. Must be unique.
-    * @param provider The branch data provider for the resource type.
-    *
-    * @returns A disposable that unregisters the provider.
-    */
-    registerWorkspaceResourceBranchDataProvider<TModel extends WorkspaceResourceModel>(type: WorkspaceResourceType, provider: WorkspaceResourceBranchDataProvider<TModel>): vscode.Disposable;
-}
-
 export declare interface PickSubscriptionWizardContext extends QuickPickWizardContext {
     subscription?: AzureSubscription;
 }
@@ -353,5 +340,4 @@
 export declare interface AzureResourceQuickPickWizardContext extends QuickPickWizardContext, PickSubscriptionWizardContext {
     resource?: AzureResource;
     resourceGroup?: string;
-}
->>>>>>> a980b81f
+}