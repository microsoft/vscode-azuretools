--- conflicted
+++ resolved
@@ -189,13 +189,11 @@
 
             let step: AzureWizardExecuteStep<T> | undefined = steps.pop();
             while (step) {
-<<<<<<< HEAD
                 const start: Date = new Date();
-=======
+
                 if (step.configureBeforeExecute) {
                     await step.configureBeforeExecute(this._context);
                 }
->>>>>>> 92c8d743
 
                 if (!step.shouldExecute(this._context)) {
                     step = steps.pop();
