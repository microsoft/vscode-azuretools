/*---------------------------------------------------------------------------------------------
 *  Copyright (c) Microsoft Corporation. All rights reserved.
 *  Licensed under the MIT License. See License.txt in the project root for license information.
 *--------------------------------------------------------------------------------------------*/

export * from './activityLog/activities/ExecuteActivity';
export * from './activityLog/Activity';
export { createAzExtOutputChannel } from './AzExtOutputChannel';
export * from './AzExtTreeFileSystem';
export * from './callWithTelemetryAndErrorHandling';
export * from './createApiProvider';
//export { createExperimentationService } from './createExperimentationService';
export * from './DialogResponses';
export * from './errors';
export * from './extensionUserAgent';
export { registerUIExtensionVariables } from './extensionVariables';
export * from './getAzExtResourceType';
export { addExtensionValueToMask, callWithMaskHandling, maskValue } from './masking';
export * from './openReadOnlyContent';
export * from './parseError';
export * from './pickTreeItem/experiences/azureResourceExperience';
export * from './pickTreeItem/experiences/compatibility/PickTreeItemWithCompatibility';
export * from './pickTreeItem/experiences/contextValueExperience';
export * from './pickTreeItem/experiences/subscriptionExperience';
export * from './registerCommand';
export * from './registerCommandWithTreeNodeUnwrapping';
export * from './registerEvent';
export { registerReportIssueCommand } from './registerReportIssueCommand';
export * from './tree/AzExtParentTreeItem';
export * from './tree/AzExtTreeDataProvider';
export * from './tree/AzExtTreeItem';
export * from './tree/GenericTreeItem';
export * from './tree/isAzExtTreeItem';
export * from './utils/AzExtFsExtra';
export * from './utils/contextUtils';
<<<<<<< HEAD
//export * from './utils/findFreePort';
=======
export * from './utils/credentialUtils';
export * from './utils/findFreePort';
>>>>>>> 12f17311
export * from './utils/nonNull';
export * from './utils/openUrl';
export * from './wizard/AzureNameStep';
export * from './wizard/AzureWizard';
export * from './wizard/AzureWizardExecuteStep';
export * from './wizard/AzureWizardPromptStep';
export * from './wizard/ConfirmPreviousInputStep';
export * from './wizard/DeleteConfirmationStep';
// re-export api types and utils
export { apiUtils, GetApiOptions, AzureExtensionApi } from '@microsoft/vscode-azureresources-api';
// NOTE: The auto-fix action "source.organizeImports" does weird things with this file, but there doesn't seem to be a way to disable it on a per-file basis so we'll just let it happen<|MERGE_RESOLUTION|>--- conflicted
+++ resolved
@@ -3,14 +3,16 @@
  *  Licensed under the MIT License. See License.txt in the project root for license information.
  *--------------------------------------------------------------------------------------------*/
 
-export * from './activityLog/activities/ExecuteActivity';
-export * from './activityLog/Activity';
+// re-export api types and utils
+export { AzureExtensionApi, GetApiOptions, apiUtils } from '@microsoft/vscode-azureresources-api';
 export { createAzExtOutputChannel } from './AzExtOutputChannel';
 export * from './AzExtTreeFileSystem';
+//export { createExperimentationService } from './createExperimentationService';
+export * from './DialogResponses';
+export * from './activityLog/Activity';
+export * from './activityLog/activities/ExecuteActivity';
 export * from './callWithTelemetryAndErrorHandling';
 export * from './createApiProvider';
-//export { createExperimentationService } from './createExperimentationService';
-export * from './DialogResponses';
 export * from './errors';
 export * from './extensionUserAgent';
 export { registerUIExtensionVariables } from './extensionVariables';
@@ -33,12 +35,8 @@
 export * from './tree/isAzExtTreeItem';
 export * from './utils/AzExtFsExtra';
 export * from './utils/contextUtils';
-<<<<<<< HEAD
-//export * from './utils/findFreePort';
-=======
 export * from './utils/credentialUtils';
-export * from './utils/findFreePort';
->>>>>>> 12f17311
+// export * from './utils/findFreePort';
 export * from './utils/nonNull';
 export * from './utils/openUrl';
 export * from './wizard/AzureNameStep';
@@ -47,6 +45,4 @@
 export * from './wizard/AzureWizardPromptStep';
 export * from './wizard/ConfirmPreviousInputStep';
 export * from './wizard/DeleteConfirmationStep';
-// re-export api types and utils
-export { apiUtils, GetApiOptions, AzureExtensionApi } from '@microsoft/vscode-azureresources-api';
 // NOTE: The auto-fix action "source.organizeImports" does weird things with this file, but there doesn't seem to be a way to disable it on a per-file basis so we'll just let it happen