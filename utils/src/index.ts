--- conflicted
+++ resolved
@@ -37,13 +37,10 @@
 export * from './activityLog/activities/ExecuteActivity';
 export * from './getAzExtResourceType';
 export * from './AzExtResourceType';
-<<<<<<< HEAD
 export * from './utils/apiUtils';
-=======
 export * from './pickTreeItem/experiences/appResourceExperience';
 export * from './pickTreeItem/experiences/compatibility/PickTreeItemWithCompatibility';
 export * from './pickTreeItem/experiences/contextValueExperience';
 export * from './utils/apiUtils';
 export * from './tree/isAzExtTreeItem';
->>>>>>> 266fd305
 // NOTE: The auto-fix action "source.organizeImports" does weird things with this file, but there doesn't seem to be a way to disable it on a per-file basis so we'll just let it happen