--- conflicted
+++ resolved
@@ -1,62 +1,58 @@
-/*---------------------------------------------------------------------------------------------
- *  Copyright (c) Microsoft Corporation. All rights reserved.
- *  Licensed under the MIT License. See License.txt in the project root for license information.
- *--------------------------------------------------------------------------------------------*/
-
-import * as vscode from 'vscode';
-import * as types from '../../../../index';
-import { QuickPickAzureSubscriptionStep } from '../quickPickAzureResource/QuickPickAzureSubscriptionStep';
-import { QuickPickGroupStep } from '../quickPickAzureResource/QuickPickGroupStep';
-import { QuickPickAppResourceStep } from '../quickPickAzureResource/QuickPickAppResourceStep';
-import { RecursiveQuickPickStep } from '../RecursiveQuickPickStep';
-import { getLastNode } from '../QuickPickWizardContext';
-import { NoResourceFoundError } from '../../../errors';
-import { AzureWizardPromptStep } from '../../../wizard/AzureWizardPromptStep';
-import { AzExtResourceType } from '../../../AzExtResourceType';
-import { AzureWizard } from '../../../wizard/AzureWizard';
-import { AzureResourceQuickPickWizardContext, ResourceGroupsItem } from '../../../../hostapi.v2';
-import { isWrapper } from '../../../registerCommandWithTreeNodeUnwrapping';
-
-<<<<<<< HEAD
-export async function appResourceExperience<TPick>(context: IActionContext, tdp: vscode.TreeDataProvider<ResourceGroupsItem>, resourceTypes?: AzExtResourceType | AzExtResourceType[], childItemFilter?: ContextValueFilter): Promise<TPick> {
-=======
-export async function appResourceExperience<TPick>(context: types.IActionContext, tdp: vscode.TreeDataProvider<ResourceGroupsItem>, resourceType: AzExtResourceType, childItemFilter?: types.ContextValueFilter): Promise<TPick> {
->>>>>>> 77cd7d90
-    const promptSteps: AzureWizardPromptStep<AzureResourceQuickPickWizardContext>[] = [
-        new QuickPickAzureSubscriptionStep(tdp),
-        new QuickPickGroupStep(tdp, {
-            groupType: resourceTypes ? Array.isArray(resourceTypes) ? resourceTypes : [resourceTypes] : undefined,
-        }),
-        new QuickPickAppResourceStep(tdp, {
-            resourceTypes: resourceTypes ? Array.isArray(resourceTypes) ? resourceTypes : [resourceTypes] : undefined,
-            skipIfOne: false,
-        }),
-    ];
-
-    if (childItemFilter) {
-        promptSteps.push(new RecursiveQuickPickStep<ResourceGroupsItem, AzureResourceQuickPickWizardContext>(tdp, {
-            contextValueFilter: childItemFilter,
-            skipIfOne: false,
-        }));
-    }
-
-    // Fill in the `pickedNodes` property
-    const wizardContext = context as AzureResourceQuickPickWizardContext;
-    wizardContext.pickedNodes = [];
-
-    const wizard = new AzureWizard(context, {
-        hideStepCount: true,
-        promptSteps: promptSteps,
-        showLoadingPrompt: true,
-    });
-
-    await wizard.prompt();
-
-    const lastPickedItem = getLastNode(wizardContext);
-
-    if (!lastPickedItem) {
-        throw new NoResourceFoundError(wizardContext);
-    } else {
-        return isWrapper(lastPickedItem) ? lastPickedItem.unwrap<TPick>() : lastPickedItem as unknown as TPick;
-    }
-}
+/*---------------------------------------------------------------------------------------------
+ *  Copyright (c) Microsoft Corporation. All rights reserved.
+ *  Licensed under the MIT License. See License.txt in the project root for license information.
+ *--------------------------------------------------------------------------------------------*/
+
+import * as vscode from 'vscode';
+import * as types from '../../../../index';
+import { QuickPickAzureSubscriptionStep } from '../quickPickAzureResource/QuickPickAzureSubscriptionStep';
+import { QuickPickGroupStep } from '../quickPickAzureResource/QuickPickGroupStep';
+import { QuickPickAppResourceStep } from '../quickPickAzureResource/QuickPickAppResourceStep';
+import { RecursiveQuickPickStep } from '../RecursiveQuickPickStep';
+import { getLastNode } from '../QuickPickWizardContext';
+import { NoResourceFoundError } from '../../../errors';
+import { AzureWizardPromptStep } from '../../../wizard/AzureWizardPromptStep';
+import { AzExtResourceType } from '../../../AzExtResourceType';
+import { AzureWizard } from '../../../wizard/AzureWizard';
+import { AzureResourceQuickPickWizardContext, ResourceGroupsItem } from '../../../../hostapi.v2';
+import { isWrapper } from '../../../registerCommandWithTreeNodeUnwrapping';
+
+export async function appResourceExperience<TPick>(context: types.IActionContext, tdp: vscode.TreeDataProvider<ResourceGroupsItem>, resourceTypes?: AzExtResourceType | AzExtResourceType[], childItemFilter?: types.ContextValueFilter): Promise<TPick> {
+    const promptSteps: AzureWizardPromptStep<AzureResourceQuickPickWizardContext>[] = [
+        new QuickPickAzureSubscriptionStep(tdp),
+        new QuickPickGroupStep(tdp, {
+            groupType: resourceTypes ? Array.isArray(resourceTypes) ? resourceTypes : [resourceTypes] : undefined,
+        }),
+        new QuickPickAppResourceStep(tdp, {
+            resourceTypes: resourceTypes ? Array.isArray(resourceTypes) ? resourceTypes : [resourceTypes] : undefined,
+            skipIfOne: false,
+        }),
+    ];
+
+    if (childItemFilter) {
+        promptSteps.push(new RecursiveQuickPickStep<ResourceGroupsItem, AzureResourceQuickPickWizardContext>(tdp, {
+            contextValueFilter: childItemFilter,
+            skipIfOne: false,
+        }));
+    }
+
+    // Fill in the `pickedNodes` property
+    const wizardContext = context as AzureResourceQuickPickWizardContext;
+    wizardContext.pickedNodes = [];
+
+    const wizard = new AzureWizard(context, {
+        hideStepCount: true,
+        promptSteps: promptSteps,
+        showLoadingPrompt: true,
+    });
+
+    await wizard.prompt();
+
+    const lastPickedItem = getLastNode(wizardContext);
+
+    if (!lastPickedItem) {
+        throw new NoResourceFoundError(wizardContext);
+    } else {
+        return isWrapper(lastPickedItem) ? lastPickedItem.unwrap<TPick>() : lastPickedItem as unknown as TPick;
+    }
+}