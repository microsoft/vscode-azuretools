/*---------------------------------------------------------------------------------------------
 *  Copyright (c) Microsoft Corporation. All rights reserved.
 *  Licensed under the MIT License. See License.txt in the project root for license information.
 *--------------------------------------------------------------------------------------------*/

import * as types from '../../../index';
import * as vscode from 'vscode';
import { getLastNode } from './QuickPickWizardContext';
import { AzureWizardPromptStep } from '../../wizard/AzureWizardPromptStep';
<<<<<<< HEAD
import { localize } from 'vscode-nls';
=======
import { NoResourceFoundError } from '../../errors';
import { parseError } from '../../parseError';
import { PickFilter } from './common/PickFilter';
>>>>>>> 2c67a251

export interface GenericQuickPickOptions {
    skipIfOne?: boolean;
}

export interface SkipIfOneQuickPickOptions extends GenericQuickPickOptions {
    skipIfOne?: true;
}

export abstract class GenericQuickPickStep<TContext extends types.QuickPickWizardContext, TOptions extends GenericQuickPickOptions> extends AzureWizardPromptStep<TContext> {
    public readonly supportsDuplicateSteps = true;

    protected readonly abstract pickFilter: PickFilter<vscode.TreeItem>;

    public constructor(
        protected readonly treeDataProvider: vscode.TreeDataProvider<unknown>,
        protected readonly pickOptions: TOptions
    ) {
        super();
    }

    public async prompt(wizardContext: TContext): Promise<void> {
        const pick = await this.promptInternal(wizardContext);
        wizardContext.pickedNodes.push(pick);
    }

    public undo(wizardContext: TContext): void {
        wizardContext.pickedNodes.pop();
    }

    public shouldPrompt(_wizardContext: TContext): boolean {
        return true;
    }

    protected async promptInternal(wizardContext: TContext): Promise<unknown> {
        const picks = await this.getPicks(wizardContext);

        if (picks.length === 1 && this.pickOptions.skipIfOne) {
            this.skipped = true;
            return picks[0].data;
        } else {
            const selected = await wizardContext.ui.showQuickPick(picks, {
                noPicksMessage: localize('noMatchingResources', 'No matching resources found.'),
                /* TODO: options */
                /* TODO: set id here so recently picked items appear at the top */
            });

            return selected.data;
        }
    }

    protected async getPicks(wizardContext: TContext): Promise<types.IAzureQuickPickItem<unknown>[]> {
        const lastPickedItem: unknown | undefined = getLastNode(wizardContext);

        // TODO: if `lastPickedItem` is an `AzExtParentTreeItem`, should we clear its cache?
        const childNodes = (await this.treeDataProvider.getChildren(lastPickedItem)) || [];
        const childItems = await Promise.all(childNodes.map(async (childElement: unknown) => await this.treeDataProvider.getTreeItem(childElement)));
        const childPairs: [unknown, vscode.TreeItem][] = childNodes.map((childElement: unknown, i: number) => [childElement, childItems[i]]);

        const directChoices = childPairs.filter(([, ti]) => this.pickFilter.isDirectPick(ti));
        const indirectChoices = childPairs.filter(([, ti]) => this.pickFilter.isIndirectPick(ti));

        let promptChoices: [unknown, vscode.TreeItem][] = [];
        if (directChoices.length === 0) {
            if (indirectChoices.length === 0) {
                //
            } else {
                promptChoices = indirectChoices;
            }
        } else {
            promptChoices = directChoices;
        }

        const picks: types.IAzureQuickPickItem<unknown>[] = [];
        for (const choice of promptChoices) {
            picks.push(await this.getQuickPickItem(...choice));
        }

        return picks;
    }

    private async getQuickPickItem(node: unknown, item: vscode.TreeItem): Promise<types.IAzureQuickPickItem<unknown>> {
        return {
            label: ((item.label as vscode.TreeItemLabel)?.label || item.label) as string,
            description: item.description as string,
            data: node,
        };
    }
}
<|MERGE_RESOLUTION|>--- conflicted
+++ resolved
@@ -1,105 +1,101 @@
-/*---------------------------------------------------------------------------------------------
- *  Copyright (c) Microsoft Corporation. All rights reserved.
- *  Licensed under the MIT License. See License.txt in the project root for license information.
- *--------------------------------------------------------------------------------------------*/
-
-import * as types from '../../../index';
-import * as vscode from 'vscode';
-import { getLastNode } from './QuickPickWizardContext';
-import { AzureWizardPromptStep } from '../../wizard/AzureWizardPromptStep';
-<<<<<<< HEAD
-import { localize } from 'vscode-nls';
-=======
-import { NoResourceFoundError } from '../../errors';
-import { parseError } from '../../parseError';
-import { PickFilter } from './common/PickFilter';
->>>>>>> 2c67a251
-
-export interface GenericQuickPickOptions {
-    skipIfOne?: boolean;
-}
-
-export interface SkipIfOneQuickPickOptions extends GenericQuickPickOptions {
-    skipIfOne?: true;
-}
-
-export abstract class GenericQuickPickStep<TContext extends types.QuickPickWizardContext, TOptions extends GenericQuickPickOptions> extends AzureWizardPromptStep<TContext> {
-    public readonly supportsDuplicateSteps = true;
-
-    protected readonly abstract pickFilter: PickFilter<vscode.TreeItem>;
-
-    public constructor(
-        protected readonly treeDataProvider: vscode.TreeDataProvider<unknown>,
-        protected readonly pickOptions: TOptions
-    ) {
-        super();
-    }
-
-    public async prompt(wizardContext: TContext): Promise<void> {
-        const pick = await this.promptInternal(wizardContext);
-        wizardContext.pickedNodes.push(pick);
-    }
-
-    public undo(wizardContext: TContext): void {
-        wizardContext.pickedNodes.pop();
-    }
-
-    public shouldPrompt(_wizardContext: TContext): boolean {
-        return true;
-    }
-
-    protected async promptInternal(wizardContext: TContext): Promise<unknown> {
-        const picks = await this.getPicks(wizardContext);
-
-        if (picks.length === 1 && this.pickOptions.skipIfOne) {
-            this.skipped = true;
-            return picks[0].data;
-        } else {
-            const selected = await wizardContext.ui.showQuickPick(picks, {
-                noPicksMessage: localize('noMatchingResources', 'No matching resources found.'),
-                /* TODO: options */
-                /* TODO: set id here so recently picked items appear at the top */
-            });
-
-            return selected.data;
-        }
-    }
-
-    protected async getPicks(wizardContext: TContext): Promise<types.IAzureQuickPickItem<unknown>[]> {
-        const lastPickedItem: unknown | undefined = getLastNode(wizardContext);
-
-        // TODO: if `lastPickedItem` is an `AzExtParentTreeItem`, should we clear its cache?
-        const childNodes = (await this.treeDataProvider.getChildren(lastPickedItem)) || [];
-        const childItems = await Promise.all(childNodes.map(async (childElement: unknown) => await this.treeDataProvider.getTreeItem(childElement)));
-        const childPairs: [unknown, vscode.TreeItem][] = childNodes.map((childElement: unknown, i: number) => [childElement, childItems[i]]);
-
-        const directChoices = childPairs.filter(([, ti]) => this.pickFilter.isDirectPick(ti));
-        const indirectChoices = childPairs.filter(([, ti]) => this.pickFilter.isIndirectPick(ti));
-
-        let promptChoices: [unknown, vscode.TreeItem][] = [];
-        if (directChoices.length === 0) {
-            if (indirectChoices.length === 0) {
-                //
-            } else {
-                promptChoices = indirectChoices;
-            }
-        } else {
-            promptChoices = directChoices;
-        }
-
-        const picks: types.IAzureQuickPickItem<unknown>[] = [];
-        for (const choice of promptChoices) {
-            picks.push(await this.getQuickPickItem(...choice));
-        }
-
-        return picks;
-    }
-
-    private async getQuickPickItem(node: unknown, item: vscode.TreeItem): Promise<types.IAzureQuickPickItem<unknown>> {
-        return {
-            label: ((item.label as vscode.TreeItemLabel)?.label || item.label) as string,
-            description: item.description as string,
-            data: node,
-        };
-    }
-}
+/*---------------------------------------------------------------------------------------------
+ *  Copyright (c) Microsoft Corporation. All rights reserved.
+ *  Licensed under the MIT License. See License.txt in the project root for license information.
+ *--------------------------------------------------------------------------------------------*/
+
+import * as types from '../../../index';
+import * as vscode from 'vscode';
+import { getLastNode } from './QuickPickWizardContext';
+import { AzureWizardPromptStep } from '../../wizard/AzureWizardPromptStep';
+import { NoResourceFoundError } from '../../errors';
+import { parseError } from '../../parseError';
+import { PickFilter } from './common/PickFilter';
+
+export interface GenericQuickPickOptions {
+    skipIfOne?: boolean;
+}
+
+export interface SkipIfOneQuickPickOptions extends GenericQuickPickOptions {
+    skipIfOne?: true;
+}
+
+export abstract class GenericQuickPickStep<TContext extends types.QuickPickWizardContext, TOptions extends GenericQuickPickOptions> extends AzureWizardPromptStep<TContext> {
+    public readonly supportsDuplicateSteps = true;
+
+    protected readonly abstract pickFilter: PickFilter<vscode.TreeItem>;
+
+    public constructor(
+        protected readonly treeDataProvider: vscode.TreeDataProvider<unknown>,
+        protected readonly pickOptions: TOptions
+    ) {
+        super();
+    }
+
+    public async prompt(wizardContext: TContext): Promise<void> {
+        const pick = await this.promptInternal(wizardContext);
+        wizardContext.pickedNodes.push(pick);
+    }
+
+    public undo(wizardContext: TContext): void {
+        wizardContext.pickedNodes.pop();
+    }
+
+    public shouldPrompt(_wizardContext: TContext): boolean {
+        return true;
+    }
+
+    protected async promptInternal(wizardContext: TContext): Promise<unknown> {
+        const picks = await this.getPicks(wizardContext);
+
+        if (picks.length === 1 && this.pickOptions.skipIfOne) {
+            this.skipped = true;
+            return picks[0].data;
+        } else {
+            const selected = await wizardContext.ui.showQuickPick(picks, {
+                noPicksMessage: localize('noMatchingResources', 'No matching resources found.'),
+                /* TODO: options */
+                /* TODO: set id here so recently picked items appear at the top */
+            });
+
+            return selected.data;
+        }
+    }
+
+    protected async getPicks(wizardContext: TContext): Promise<types.IAzureQuickPickItem<unknown>[]> {
+        const lastPickedItem: unknown | undefined = getLastNode(wizardContext);
+
+        // TODO: if `lastPickedItem` is an `AzExtParentTreeItem`, should we clear its cache?
+        const childNodes = (await this.treeDataProvider.getChildren(lastPickedItem)) || [];
+        const childItems = await Promise.all(childNodes.map(async (childElement: unknown) => await this.treeDataProvider.getTreeItem(childElement)));
+        const childPairs: [unknown, vscode.TreeItem][] = childNodes.map((childElement: unknown, i: number) => [childElement, childItems[i]]);
+
+        const directChoices = childPairs.filter(([, ti]) => this.pickFilter.isDirectPick(ti));
+        const indirectChoices = childPairs.filter(([, ti]) => this.pickFilter.isIndirectPick(ti));
+
+        let promptChoices: [unknown, vscode.TreeItem][] = [];
+        if (directChoices.length === 0) {
+            if (indirectChoices.length === 0) {
+                //
+            } else {
+                promptChoices = indirectChoices;
+            }
+        } else {
+            promptChoices = directChoices;
+        }
+
+        const picks: types.IAzureQuickPickItem<unknown>[] = [];
+        for (const choice of promptChoices) {
+            picks.push(await this.getQuickPickItem(...choice));
+        }
+
+        return picks;
+    }
+
+    private async getQuickPickItem(node: unknown, item: vscode.TreeItem): Promise<types.IAzureQuickPickItem<unknown>> {
+        return {
+            label: ((item.label as vscode.TreeItemLabel)?.label || item.label) as string,
+            description: item.description as string,
+            data: node,
+        };
+    }
+}