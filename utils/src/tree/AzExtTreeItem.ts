--- conflicted
+++ resolved
@@ -11,11 +11,7 @@
 import { IAzExtParentTreeItemInternal, IAzExtTreeDataProviderInternal } from "./InternalInterfaces";
 import { settingUtils } from '../utils/settingUtils';
 import { showContextValueSetting } from '../constants';
-<<<<<<< HEAD
-import { isAzExtParentTreeItem } from './isAzExtParentTreeItem';
-=======
 import { isAzExtParentTreeItem } from './isAzExtTreeItem';
->>>>>>> a084caf7
 
 export abstract class AzExtTreeItem implements types.AzExtTreeItem {
     public readonly _isAzExtTreeItem = true;
