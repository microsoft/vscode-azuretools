--- conflicted
+++ resolved
@@ -5,10 +5,6 @@
 
 import { apiUtils, AzureExtensionApi, GetApiOptions } from '@microsoft/vscode-azureresources-api';
 import * as semver from 'semver';
-<<<<<<< HEAD
-import { AzureExtensionApi, AzureExtensionApiProvider, GetApiOptions } from '../api';
-=======
->>>>>>> 12f17311
 import { AzureExtensionApiFactory, IActionContext } from '../index';
 import { callWithTelemetryAndErrorHandlingSync } from './callWithTelemetryAndErrorHandling';
 import { getPackageInfo } from './getPackageInfo';
@@ -18,11 +14,7 @@
     return (<AzureExtensionApiFactory>maybeAzureExtensionApiFactory).createApi !== undefined;
 }
 
-<<<<<<< HEAD
-export async function createApiProvider(azExts: (AzureExtensionApiFactory | AzureExtensionApi)[]): Promise<AzureExtensionApiProvider> {
-=======
 export function createApiProvider(azExts: (AzureExtensionApiFactory | AzureExtensionApi)[]): apiUtils.AzureExtensionApiProvider {
->>>>>>> 12f17311
     for (const azExt of azExts) {
         if (!semver.valid(azExt.apiVersion)) {
             throw new Error(localize('invalidVersion', 'Invalid semver "{0}".', azExt.apiVersion));
