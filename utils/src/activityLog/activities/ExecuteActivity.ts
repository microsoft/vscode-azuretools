--- conflicted
+++ resolved
@@ -84,13 +84,8 @@
         }
 
         const lastActivityChild = activityChildren?.at(-1);
-<<<<<<< HEAD
-        // Skip if not writeable; we've already updated and locked `getChildren`
-        if (!Object.getOwnPropertyDescriptor(lastActivityChild, 'getChildren')?.writable) {
-=======
         // Skip if we've already modified this item
         if (lastActivityChild?._hasBeenModified) {
->>>>>>> c2be4411
             return;
         }
 
@@ -108,17 +103,8 @@
                 ];
             };
 
-<<<<<<< HEAD
-            // Freeze the `getChildren` method to prevent further modifications (make this operation idempotent)
-            Object.defineProperty(lastActivityChild, 'getChildren', {
-                writable: false,
-                configurable: false
-            });
-
-=======
             // Mark as modified so we don't update again if `getChildren` is called (i.e. ensure this operation remains idempotent)
             lastActivityChild._hasBeenModified = true;
->>>>>>> c2be4411
             return;
         }
 
