--- conflicted
+++ resolved
@@ -15,11 +15,10 @@
 export class ExecuteActivity<TContext extends types.ExecuteActivityContext = types.ExecuteActivityContext> extends ActivityBase<void> {
 
     public constructor(protected readonly context: TContext, task: types.ActivityTask<void>) {
-<<<<<<< HEAD
-        super(task, { attributes: context.activityAttributes });
-=======
-        super(task, { hasChildren: !!context.activityChildren });
->>>>>>> 2912c173
+        super(task, {
+            attributes: context.activityAttributes,
+            hasChildren: !!context.activityChildren,
+        });
     }
 
     public initialState(): hTypes.ActivityTreeItemOptions {
