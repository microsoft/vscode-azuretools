--- conflicted
+++ resolved
@@ -11,15 +11,7 @@
 import { nonNullProp } from "../../utils/nonNull";
 import { ActivityBase } from "../Activity";
 
-<<<<<<< HEAD
-export class ExecuteActivity<C extends types.ExecuteActivityContext> extends ActivityBase<void> {
-=======
-interface ExecuteActivityData<C extends types.ExecuteActivityContext> {
-    context: C;
-}
-
 export class ExecuteActivity<C extends types.ExecuteActivityContext = types.ExecuteActivityContext> extends ActivityBase<void> {
->>>>>>> 60cb26da
 
     public constructor(protected readonly context: C, task: types.ActivityTask<void>) {
         super(task);
