/*---------------------------------------------------------------------------------------------
*  Copyright (c) Microsoft Corporation. All rights reserved.
*  Licensed under the MIT License. See License.txt in the project root for license information.
*--------------------------------------------------------------------------------------------*/

import * as hTypes from '../../../hostapi';
import * as types from '../../../index';
import { localize } from "../../localize";
import { AzExtParentTreeItem } from "../../tree/AzExtParentTreeItem";
import { GenericTreeItem } from "../../tree/GenericTreeItem";
import { ActivityBase } from "../Activity";

export class ExecuteActivity<C extends types.ExecuteActivityContext = types.ExecuteActivityContext> extends ActivityBase<void> {

    public constructor(protected readonly context: C, task: types.ActivityTask<void>) {
        super(task);
    }

    public initialState(): hTypes.ActivityTreeItemOptions {
        return {
            label: this.label,
        }
    }

    public successState(): hTypes.ActivityTreeItemOptions {
<<<<<<< HEAD
        const activityResult = this.context.activityResult;
=======
        const activityResult = this.data.context.activityResult;
        const resourceId: string | undefined = typeof activityResult === 'string' ? activityResult : activityResult?.id;
>>>>>>> 1c4c032b
        return {
            label: this.label,
            getChildren: activityResult ? ((parent: AzExtParentTreeItem) => {

                const ti = new GenericTreeItem(parent, {
                    contextValue: 'executeResult',
                    label: localize("clickToView", "Click to view resource"),
                    commandId: 'azureResourceGroups.revealResource',
                });

                ti.commandArgs = [resourceId];

                return [ti];

            }) : undefined
        }
    }

    public errorState(error: types.IParsedError): hTypes.ActivityTreeItemOptions {
        return {
            label: this.label,
            getChildren: (parent: AzExtParentTreeItem) => {
                return [
                    new GenericTreeItem(parent, {
                        contextValue: 'executeError',
                        label: error.message
                    })
                ];
            }
        }
    }

    protected get label(): string {
        return this.context.activityTitle ?? localize('azureActivity', "Azure Activity");
    }
}<|MERGE_RESOLUTION|>--- conflicted
+++ resolved
@@ -23,12 +23,8 @@
     }
 
     public successState(): hTypes.ActivityTreeItemOptions {
-<<<<<<< HEAD
         const activityResult = this.context.activityResult;
-=======
-        const activityResult = this.data.context.activityResult;
         const resourceId: string | undefined = typeof activityResult === 'string' ? activityResult : activityResult?.id;
->>>>>>> 1c4c032b
         return {
             label: this.label,
             getChildren: activityResult ? ((parent: AzExtParentTreeItem) => {
