--- conflicted
+++ resolved
@@ -3,10 +3,6 @@
 *  Licensed under the MIT License. See License.txt in the project root for license information.
 *--------------------------------------------------------------------------------------------*/
 
-<<<<<<< HEAD
-import { randomUUID } from 'crypto';
-=======
->>>>>>> bd5a480f
 import * as vscode from 'vscode';
 import * as hTypes from '../../../hostapi';
 import * as types from '../../../index';
@@ -40,11 +36,7 @@
         this.status = ActivityStatus.Running;
     }
 
-<<<<<<< HEAD
-    private _successItemId: string = randomUUID();
-=======
     private _successItemId: string = crypto.randomUUID();
->>>>>>> bd5a480f
     public successState(): hTypes.ActivityTreeItemOptions {
         const activityResult = this.context.activityResult;
         const resourceId: string | undefined = typeof activityResult === 'string' ? activityResult : activityResult?.id;
@@ -74,11 +66,7 @@
         }
     }
 
-<<<<<<< HEAD
-    private _errorItemId: string = randomUUID();
-=======
     private _errorItemId: string = crypto.randomUUID();
->>>>>>> bd5a480f
     public errorState(error: types.IParsedError): hTypes.ActivityTreeItemOptions {
         return {
             label: this.label,
