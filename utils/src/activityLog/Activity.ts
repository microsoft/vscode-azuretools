/*---------------------------------------------------------------------------------------------
*  Copyright (c) Microsoft Corporation. All rights reserved.
*  Licensed under the MIT License. See License.txt in the project root for license information.
*--------------------------------------------------------------------------------------------*/

import { v4 as uuidv4 } from "uuid";
import { CancellationTokenSource, EventEmitter } from "vscode";
import * as hTypes from '../../hostapi';
import * as types from '../../index';
import { parseError } from "../parseError";
import { dateTimeUtils } from "../utils/dateTimeUtils";

export enum ActivityStatus {
    NotStarted = 'NotStarted',
    Running = 'Running',
    Succeeded = 'Succeeded',
    Failed = 'Failed',
    Cancelled = 'Cancelled',
}

type ActivityBaseOptions = {
<<<<<<< HEAD
    attributes?: types.ActivityAttributes;
=======
    hasChildren?: boolean;
>>>>>>> 2912c173
};

export abstract class ActivityBase<R> implements hTypes.Activity {

    public readonly onStart: typeof this._onStartEmitter.event;
    public readonly onProgress: typeof this._onProgressEmitter.event;
    public readonly onSuccess: typeof this._onSuccessEmitter.event;
    public readonly onError: typeof this._onErrorEmitter.event;

    private readonly _onStartEmitter = new EventEmitter<hTypes.OnStartActivityData>();
    private readonly _onSuccessEmitter = new EventEmitter<hTypes.OnSuccessActivityData>();
    private readonly _onErrorEmitter = new EventEmitter<hTypes.OnErrorActivityData>();
    protected readonly _onProgressEmitter = new EventEmitter<hTypes.OnProgressActivityData>();

    protected status: ActivityStatus = ActivityStatus.NotStarted;
    protected timerMessage: string = '0s';

    private timer: NodeJS.Timeout;
    private _startTime: Date | undefined;
    private _endTime: Date | undefined;
    protected _attributes: types.ActivityAttributes | undefined;

    public error?: types.IParsedError;
    public readonly task: types.ActivityTask<R>;
    public readonly id: string;
    public readonly cancellationTokenSource: CancellationTokenSource = new CancellationTokenSource();
    public readonly hasChildren?: boolean;

    abstract initialState(): hTypes.ActivityTreeItemOptions;
    abstract successState(): hTypes.ActivityTreeItemOptions;
    abstract progressState(): hTypes.ActivityTreeItemOptions;
    abstract errorState(error?: types.IParsedError): hTypes.ActivityTreeItemOptions;

    public get attributes(): types.ActivityAttributes | undefined {
        return this._attributes;
    }

    public get startTime(): Date | undefined {
        return this._startTime;
    }

    public get endTime(): Date | undefined {
        return this._endTime;
    }

    public constructor(task: types.ActivityTask<R>, options?: ActivityBaseOptions) {
        this.id = uuidv4();
        this.task = task;
<<<<<<< HEAD
        this._attributes = options?.attributes;
=======
        this.hasChildren = options?.hasChildren;
>>>>>>> 2912c173

        this.onStart = this._onStartEmitter.event;
        this.onProgress = this._onProgressEmitter.event;
        this.onSuccess = this._onSuccessEmitter.event;
        this.onError = this._onErrorEmitter.event;
    }

    protected report(_progress?: { message?: string; increment?: number }): void {
        this._onProgressEmitter.fire({ ...this.getState(), message: this.timerMessage });
        this.status = ActivityStatus.Running;
    }

    public async run(): Promise<R> {
        try {
            this._startTime = new Date();
            this._onStartEmitter.fire(this.getState());
            this.startTimer(this._startTime.getTime());
            const result = await this.task({ report: this.report.bind(this) as typeof this.report }, this.cancellationTokenSource.token);
            this.status = ActivityStatus.Succeeded;
            this._onSuccessEmitter.fire(this.getState());
            return result as R;
        } catch (e) {
            this.error = parseError(e);
            this.status = ActivityStatus.Failed;
            this._onErrorEmitter.fire({ ...this.getState(), error: e });
            throw e;
        } finally {
            clearInterval(this.timer);
            this._endTime = new Date();
        }
    }

    public getState(): hTypes.ActivityTreeItemOptions {
        switch (this.status) {
            case ActivityStatus.Failed:
                return this.errorState(this.error);
            case ActivityStatus.Succeeded:
                return this.successState();
            case ActivityStatus.Running:
                return this.progressState();
            default:
                return this.initialState();
        }
    }

    private startTimer(startTimeMs: number): void {
        this.timer = setInterval(() => {
            this.timerMessage = dateTimeUtils.getFormattedDurationInMinutesAndSeconds(Date.now() - startTimeMs);
            this.report();
        }, 1000);
    }
}<|MERGE_RESOLUTION|>--- conflicted
+++ resolved
@@ -19,11 +19,8 @@
 }
 
 type ActivityBaseOptions = {
-<<<<<<< HEAD
     attributes?: types.ActivityAttributes;
-=======
     hasChildren?: boolean;
->>>>>>> 2912c173
 };
 
 export abstract class ActivityBase<R> implements hTypes.Activity {
@@ -72,11 +69,8 @@
     public constructor(task: types.ActivityTask<R>, options?: ActivityBaseOptions) {
         this.id = uuidv4();
         this.task = task;
-<<<<<<< HEAD
         this._attributes = options?.attributes;
-=======
         this.hasChildren = options?.hasChildren;
->>>>>>> 2912c173
 
         this.onStart = this._onStartEmitter.event;
         this.onProgress = this._onProgressEmitter.event;
