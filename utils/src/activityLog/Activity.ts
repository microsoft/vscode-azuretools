--- conflicted
+++ resolved
@@ -3,10 +3,6 @@
 *  Licensed under the MIT License. See License.txt in the project root for license information.
 *--------------------------------------------------------------------------------------------*/
 
-<<<<<<< HEAD
-import { randomUUID } from "crypto";
-=======
->>>>>>> bd5a480f
 import { CancellationTokenSource, EventEmitter } from "vscode";
 import * as hTypes from '../../hostapi';
 import * as types from '../../index';
@@ -73,11 +69,7 @@
     }
 
     public constructor(task: types.ActivityTask<R>, options?: ActivityBaseOptions) {
-<<<<<<< HEAD
-        this.id = randomUUID();
-=======
         this.id = crypto.randomUUID();
->>>>>>> bd5a480f
         this.task = task;
         this._attributes = options?.attributes;
         this.hasChildren = options?.hasChildren;
