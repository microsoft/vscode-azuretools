--- conflicted
+++ resolved
@@ -1111,15 +1111,9 @@
     public execute(): Promise<void>;
 }
 
-<<<<<<< HEAD
-export class ExecuteActivity<C extends ExecuteActivityContext> extends ActivityBase<void> {
+export class ExecuteActivity<C extends ExecuteActivityContext = ExecuteActivityContext> extends ActivityBase<void> {
     protected readonly context: C;
-    public constructor(data: C, task: ActivityTask<void>);
-=======
-export class ExecuteActivity<C extends ExecuteActivityContext = ExecuteActivityContext> extends ActivityBase<void> {
-    protected readonly data: ExecuteActivityData<C>;
-    public constructor(data: ExecuteActivityData<C>, task: ActivityTask<void>);
->>>>>>> 60cb26da
+    public constructor(context: C, task: ActivityTask<void>);
     public initialState(): ActivityTreeItemOptions;
     public successState(): ActivityTreeItemOptions;
     public errorState(error: IParsedError): ActivityTreeItemOptions;
