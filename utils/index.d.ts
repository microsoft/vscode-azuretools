/*---------------------------------------------------------------------------------------------
*  Copyright (c) Microsoft Corporation. All rights reserved.
*  Licensed under the MIT License. See License.txt in the project root for license information.
*--------------------------------------------------------------------------------------------*/

/* eslint-disable @typescript-eslint/no-explicit-any */

import type { Environment } from '@azure/ms-rest-azure-env';
import { CancellationToken, CancellationTokenSource, Disposable, Event, ExtensionContext, FileChangeEvent, FileChangeType, FileStat, FileSystemProvider, FileType, InputBoxOptions, MarkdownString, MessageItem, MessageOptions, OpenDialogOptions, OutputChannel, Progress, QuickPickItem, QuickPickOptions as VSCodeQuickPickOptions, TextDocumentShowOptions, ThemeIcon, TreeDataProvider, TreeItem, TreeItemCollapsibleState, TreeView, Uri } from 'vscode';
import { TargetPopulation } from 'vscode-tas-client';
import { AzureExtensionApi, AzureExtensionApiProvider } from './api';
import type { Activity, ActivityTreeItemOptions, AppResource, AzureHostExtensionApi, OnErrorActivityData, OnProgressActivityData, OnStartActivityData, OnSuccessActivityData } from './hostapi'; // This must remain `import type` or else a circular reference will result

export declare interface RunWithTemporaryDescriptionOptions {
    description: string;
    /**
     * If true, runWithTemporaryDescription will not call refresh or refreshUIOnly on the tree item.
     */
    softRefresh?: boolean;
}

/**
 * Tree Data Provider for an *Az*ure *Ext*ension
 */
export declare class AzExtTreeDataProvider implements TreeDataProvider<AzExtTreeItem> {
    public onDidChangeTreeData: Event<AzExtTreeItem | undefined>;
    public onTreeItemCreate: Event<AzExtTreeItem>;

    /**
     * Fired when a tree item is expanded, or the view is refreshed and that tree item is auto-expanded by VSCode. Note, this event cannot be accessed unless `trackTreeItemCollapsibleState` is called first!
     */
    public onDidExpandOrRefreshExpandedTreeItem: Event<AzExtTreeItem>;

    /**
     * Azure Tree Data Provider
     * @param rootTreeItem The root tree item. This item will not actually be displayed - just used to provide children.
     * @param loadMoreCommandId The command your extension will register for the 'Load More...' tree item
     */
    public constructor(rootTreeItem: AzExtParentTreeItem, loadMoreCommandId: string);

    /**
     * Should not be called directly
     */
    public getTreeItem(treeItem: AzExtTreeItem): TreeItem;

    /**
     * Should not be called directly
     */
    public getChildren(treeItem?: AzExtParentTreeItem): Promise<AzExtTreeItem[]>;

    /**
     * Refreshes the tree
     * @param treeItem The treeItem to refresh or 'undefined' to refresh the whole tree
     */
    public refresh(context: IActionContext, treeItem?: AzExtTreeItem): Promise<void>;

    /**
     * Refreshes only the tree UI so `refreshImpl` is not called and setCache is not set to true
     * @param treeItem The treeItem to refresh or 'undefined' to refresh the whole tree
     */
    public refreshUIOnly(treeItem: AzExtTreeItem | undefined): void

    /**
     * Loads more children for a specific tree item
     * @param treeItem the load more tree item
     * @param context The action context
     */
    public loadMore(treeItem: AzExtTreeItem, context: IActionContext): Promise<void>;

    /**
     * Used to traverse the tree with a quick pick at each level. Primarily for command palette support
     * @param expectedContextValues a single context value or multiple matching context values matching the desired tree items
     * @param context The action context, with any additional user-defined properties that need to be passed along to `AzExtParentTreeItem.createChildImpl`
     * @param startingTreeItem An optional parameter to start the picker from somewhere other than the root of the tree
     */
    public showTreeItemPicker<T extends AzExtTreeItem>(expectedContextValues: string | RegExp | (string | RegExp)[], context: ITreeItemPickerContext & { canPickMany: true }, startingTreeItem?: AzExtTreeItem): Promise<T[]>;
    public showTreeItemPicker<T extends AzExtTreeItem>(expectedContextValues: string | RegExp | (string | RegExp)[], context: ITreeItemPickerContext, startingTreeItem?: AzExtTreeItem): Promise<T>;

    /**
     * Traverses a tree to find a node matching the given fullId of a tree item
     * @param fullId The full ID of the tree item
     * @param context The action context
     */
    public findTreeItem<T extends AzExtTreeItem>(fullId: string, context: IFindTreeItemContext): Promise<T | undefined>;

    /**
     * Optional method to return the parent of `element`.
     * Return `null` or `undefined` if `element` is a child of root.
     *
     * **NOTE:** This method should be implemented in order to access [reveal](#TreeView.reveal) API.
     *
     * @param element The element for which the parent has to be returned.
     * @return Parent of `element`.
     */
    public getParent(treeItem: AzExtTreeItem): Promise<AzExtTreeItem | undefined>;

    /**
     * Call to track the collapsible state of tree items in the tree view.
     * @param treeView The tree view to watch the collapsible state for. This must be the tree view created from this `AzExtTreeDataProvider`.
     */
    public trackTreeItemCollapsibleState(treeView: TreeView<AzExtTreeItem>): Disposable;
}

export interface ILoadingTreeContext extends IActionContext {
    /**
     * A custom message to overwrite the default message while loading
     */
    loadingMessage?: string;

    /**
     * Number of seconds to delay before showing the progress message (default is 2)
     * This is meant to avoid flashing a progress message in cases where it takes less than 2 seconds to load everything
     */
    loadingMessageDelay?: number;
}

export interface IFindTreeItemContext extends ILoadingTreeContext {
    /**
     * If true, this will load all children when searching for the tree item
     */
    loadAll?: boolean;
}

export interface ITreeItemPickerContext extends IActionContext {
    /**
     * If set to true, the last (and _only_ the last) stage of the tree item picker will show a multi-select quick pick
     */
    canPickMany?: boolean;

    /**
     * If set to true, the 'Create new...' pick will not be displayed.
     * For example, this could be used when the command deletes a tree item.
     */
    suppressCreatePick?: boolean;

    /**
     * If set to true, the quick pick dialog will not close when focus moves out. Defaults to `true`.
     */
    ignoreFocusOut?: boolean;

    /**
     * When no item is available for user to pick, this message will be displayed in the error notification.
     * This will also suppress the report issue button.
     */
    noItemFoundErrorMessage?: string;
}

/**
 * Loose type to use for T1 and T2 versions of "@azure/ms-rest-js".  The Azure Account extension returns
 * credentials that will satisfy both T1 and T2 requirements
 */
export type AzExtServiceClientCredentials = AzExtServiceClientCredentialsT1 & AzExtServiceClientCredentialsT2;

/**
 * Loose interface to allow for the use of different versions of "@azure/ms-rest-js"
 * There's several cases where we don't control which "credentials" interface gets used, causing build errors even though the functionality itself seems to be compatible
 * For example: https://github.com/Azure/azure-sdk-for-js/issues/10045
 * Used specifically for T1 Azure SDKs
 */
export interface AzExtServiceClientCredentialsT1 {
    /**
     * Signs a request with the Authentication header.
     *
     * @param {WebResourceLike} webResource The WebResourceLike/request to be signed.
     * @returns {Promise<WebResourceLike>} The signed request object;
     */
    signRequest(webResource: any): Promise<any>;
}

/**
 * Loose interface to allow for the use of different versions of "@azure/ms-rest-js"
 * Used specifically for T2 Azure SDKs
 */
export interface AzExtServiceClientCredentialsT2 {
    /**
     * Gets the token provided by this credential.
     *
     * This method is called automatically by Azure SDK client libraries. You may call this method
     * directly, but you must also handle token caching and token refreshing.
     *
     * @param scopes - The list of scopes for which the token will have access.
     * @param options - The options used to configure any requests this
     *                TokenCredential implementation might make.
     */
    getToken(scopes?: string | string[], options?: any): Promise<any | null>;
}

/**
 * Information specific to the Subscription
 */
export interface ISubscriptionContext {
    credentials: AzExtServiceClientCredentials;
    subscriptionDisplayName: string;
    subscriptionId: string;
    subscriptionPath: string;
    tenantId: string;
    userId: string;
    environment: Environment;
    isCustomCloud: boolean;
}

export type TreeItemIconPath = string | Uri | { light: string | Uri; dark: string | Uri } | ThemeIcon;


/**
 * AzExtTreeItem properties that can be called but should not be overridden
 */
export interface SealedAzExtTreeItem {
    /**
     * This id represents the effective/serializable full id of the item in the tree. It always starts with the parent's fullId and ends with either the AzExtTreeItem.id property (if implemented) or AzExtTreeItem.label property
     * This is used for AzureTreeDataProvider.findTreeItem and openInPortal
     */
    readonly fullId: string;
    readonly parent?: AzExtParentTreeItem;
    readonly treeDataProvider: AzExtTreeDataProvider;

    /**
     * The subscription information for this branch of the tree
     * Throws an error if this branch of the tree is not actually for Azure resources
     */
    readonly subscription: ISubscriptionContext;

    /**
     * Values to mask in error messages whenever an action uses this tree item
     * NOTE: Some values are automatically masked without the need to add anything here, like the label and parts of the id if it's an Azure id
     */
    readonly valuesToMask: string[];

    /**
     * If the `AzExtTreeDataProvider.trackTreeItemCollapsibleState` has been called, this should return the true TreeItemCollapsibleState
     * Otherwise, it will return whatever initial value is given
     */
    readonly collapsibleState: TreeItemCollapsibleState | undefined;

    /**
     * Set to true if the label of this tree item does not need to be masked
     */
    suppressMaskLabel?: boolean;

    /**
     * Refresh this node in the tree
     */
    refresh(context: IActionContext): Promise<void>;

    /**
     * This class wraps deleteTreeItemImpl and ensures the tree is updated correctly when an item is deleted
     */
    deleteTreeItem(context: IActionContext): Promise<void>;

    /**
     * Displays a 'Loading...' icon and temporarily changes the item's description while `callback` is being run
     */
    runWithTemporaryDescription(context: IActionContext, description: string, callback: () => Promise<void>): Promise<void>;
    runWithTemporaryDescription(context: IActionContext, options: RunWithTemporaryDescriptionOptions, callback: () => Promise<void>): Promise<void>;
}

// AzExtTreeItem stuff we need them to implement

/**
 * AzExtTreeItem properties that can be overridden
 */
export interface AbstractAzExtTreeItem {

    id?: string;
    label: string;

    /**
     * Additional information about a tree item that is appended to the label with the format `label (description)`
     */
    description?: string;

    iconPath?: TreeItemIconPath;
    commandId?: string;
    tooltip?: string;

    initialCollapsibleState?: TreeItemCollapsibleState;

    /**
     * The arguments to pass in when executing `commandId`. If not specified, this tree item will be used.
     */
    commandArgs?: unknown[];
    contextValue: string;

    /**
      * Implement this to display child resources. Should not be called directly
      * @param clearCache If true, you should start the "Load more..." process over
      * @param context The action context
      */
    loadMoreChildrenImpl?(clearCache: boolean, context: IActionContext): Promise<AzExtTreeItem[]>;

    /**
    * Implement this as a part of the "Load more..." action. Should not be called directly
    * @returns 'true' if there are more children and a "Load more..." node should be displayed
    */
    hasMoreChildrenImpl?(): boolean;

    /**
     * Implement this if you want the 'create' option to show up in the tree picker. Should not be called directly
     * @param context The action context and any additional user-defined options that are passed to the `AzExtParentTreeItem.createChild` or `AzExtTreeDataProvider.showTreeItemPicker`
     */
    createChildImpl?(context: ICreateChildImplContext): Promise<AzExtTreeItem>;

    /**
     * Override this if you want non-default (i.e. non-alphabetical) sorting of children. Should not be called directly
     * @param item1 The first item to compare
     * @param item2 The second item to compare
     * @returns A negative number if the item1 occurs before item2; positive if item1 occurs after item2; 0 if they are equivalent
     */
    compareChildrenImpl?(item1: AzExtTreeItem, item2: AzExtTreeItem): number;

    /**
    * If this treeItem should not show up in the tree picker or you want custom logic to show quick picks, implement this to provide a child that corresponds to the expectedContextValue. Should not be called directly
    * Otherwise, all children will be shown in the tree picker
    */
    pickTreeItemImpl?(expectedContextValues: (string | RegExp)[], context: IActionContext): AzExtTreeItem | undefined | Promise<AzExtTreeItem | undefined>;

    /**
     * Implement this to support the 'delete' action in the tree. Should not be called directly
     */
    deleteTreeItemImpl?(context: IActionContext): Promise<void>;

    /**
     * Implement this to execute any async code when this node is refreshed. Should not be called directly
     */
    refreshImpl?(context: IActionContext): Promise<void>;

    /**
     * Optional function to filter items displayed in the tree picker. Should not be called directly
     * If not implemented, it's assumed that 'isAncestorOf' evaluates to true
     */
    isAncestorOfImpl?(contextValue: string | RegExp): boolean;

    /**
     * If implemented, resolves the tooltip at the time of hovering, and the value of the `tooltip` property is ignored. Otherwise, the `tooltip` property is used.
     */
    resolveTooltip?(): Promise<string | MarkdownString>;
}

export type IAzExtTreeItem = AbstractAzExtTreeItem & SealedAzExtTreeItem;

export interface IAzExtParentTreeItem extends IAzExtTreeItem {
    /**
      * Implement this to display child resources. Should not be called directly
      * @param clearCache If true, you should start the "Load more..." process over
      * @param context The action context
      */
    loadMoreChildrenImpl(clearCache: boolean, context: IActionContext): Promise<AzExtTreeItem[]>;

    /**
    * Implement this as a part of the "Load more..." action. Should not be called directly
    * @returns 'true' if there are more children and a "Load more..." node should be displayed
    */
    hasMoreChildrenImpl(): boolean;
}

/**
 * Base class for all tree items in an *Az*ure *ext*ension, even if those resources aren't actually in Azure.
 * This provides more value than `TreeItem` (provided by `vscode`)
 * NOTE: *Impl methods are not meant to be called directly - just implemented.
 */
export declare abstract class AzExtTreeItem implements IAzExtTreeItem {
    //#region Properties implemented by base class
    /**
     * This is is used for the openInPortal action. It is also used per the following documentation copied from VS Code:
     * Optional id for the treeItem that has to be unique across tree. The id is used to preserve the selection and expansion state of the treeItem.
     *
     * If not provided, an id is generated using the treeItem's label. **Note** that when labels change, ids will change and that selection and expansion state cannot be kept stable anymore.
    */
    public set id(id: string | undefined)
    public get id(): string | undefined;
    public abstract label: string;

    /**
     * Additional information about a tree item that is appended to the label with the format `label (description)`
     */
    public set description(desc: string | undefined)
    public get description(): string | undefined;

    public set iconPath(ip: TreeItemIconPath | undefined);
    public get iconPath(): TreeItemIconPath | undefined;

    public set commandId(id: string | undefined);
    public get commandId(): string | undefined;

    public set tooltip(tt: string | undefined);
    public get tooltip(): string | undefined;

    public get collapsibleState(): TreeItemCollapsibleState | undefined;

    /**
     * The arguments to pass in when executing `commandId`. If not specified, this tree item will be used.
     */
    public commandArgs?: unknown[];
    public abstract contextValue: string;
    //#endregion

    /**
     * This id represents the effective/serializable full id of the item in the tree. It always starts with the parent's fullId and ends with either the AzExtTreeItem.id property (if implemented) or AzExtTreeItem.label property
     * This is used for AzureTreeDataProvider.findTreeItem and openInPortal
     */
    public readonly fullId: string;
    public readonly parent?: AzExtParentTreeItem;
    public readonly treeDataProvider: AzExtTreeDataProvider;

    /**
     * The subscription information for this branch of the tree
     * Throws an error if this branch of the tree is not actually for Azure resources
     */
    public get subscription(): ISubscriptionContext;

    /**
     * Values to mask in error messages whenever an action uses this tree item
     * NOTE: Some values are automatically masked without the need to add anything here, like the label and parts of the id if it's an Azure id
     */
    public readonly valuesToMask: string[];

    /**
     * Set to true if the label of this tree item does not need to be masked
     */
    public suppressMaskLabel?: boolean;

    /**
     * @param parent The parent of the new tree item or 'undefined' if it is a root item
     */
    public constructor(parent: AzExtParentTreeItem | undefined);

    //#region Methods implemented by base class
    /**
     * Implement this to support the 'delete' action in the tree. Should not be called directly
     */
    public deleteTreeItemImpl?(context: IActionContext): Promise<void>;

    /**
     * Implement this to execute any async code when this node is refreshed. Should not be called directly
     */
    public refreshImpl?(context: IActionContext): Promise<void>;

    /**
     * Optional function to filter items displayed in the tree picker. Should not be called directly
     * If not implemented, it's assumed that 'isAncestorOf' evaluates to true
     */
    public isAncestorOfImpl?(contextValue: string | RegExp): boolean;
    //#endregion

    /**
     * Refresh this node in the tree
     */
    public refresh(context: IActionContext): Promise<void>;

    /**
     * This class wraps deleteTreeItemImpl and ensures the tree is updated correctly when an item is deleted
     */
    public deleteTreeItem(context: IActionContext): Promise<void>;

    /**
     * Displays a 'Loading...' icon and temporarily changes the item's description while `callback` is being run
     */
    public runWithTemporaryDescription(context: IActionContext, description: string, callback: () => Promise<void>): Promise<void>;
    public runWithTemporaryDescription(context: IActionContext, options: RunWithTemporaryDescriptionOptions, callback: () => Promise<void>): Promise<void>;

    /**
     * If implemented, resolves the tooltip at the time of hovering, and the value of the `tooltip` property is ignored. Otherwise, the `tooltip` property is used.
     */
    public resolveTooltip?(): Promise<string | MarkdownString>;
}

export declare function isAzExtTreeItem(maybeTreeItem: unknown): maybeTreeItem is AzExtTreeItem;
export declare function isAzExtParentTreeItem(maybeParentTreeItem: unknown): maybeParentTreeItem is AzExtParentTreeItem;

export interface IGenericTreeItemOptions {
    id?: string;
    label: string;
    description?: string;
    iconPath?: TreeItemIconPath;
    commandId?: string;
    contextValue: string;

    /**
     * If true, the tree item picker will execute `commandId`, refresh the tree, and re-prompt at the same level of the tree.
     * For example, if the command is "Sign in to Azure...", this will execute a sign-in, refresh the tree, and prompt again for subscriptions.
     * If `commandId` is not defined, it will throw an error.
     */
    includeInTreeItemPicker?: boolean;
}

/**
 * A convenience class used for very basic tree items
 */
export declare class GenericTreeItem extends AzExtTreeItem {
    public label: string;
    public contextValue: string;
    constructor(parent: AzExtParentTreeItem | undefined, options: IGenericTreeItemOptions);
}

export interface IInvalidTreeItemOptions {
    label: string;
    contextValue: string;

    /**
     * Defaults to "Invalid" if undefined
     */
    description?: string;

    /**
     * Any arbitrary data to include with this tree item
     */
    data?: unknown;
}

export declare class InvalidTreeItem extends AzExtParentTreeItem {
    public contextValue: string;
    public label: string;
    public get iconPath(): TreeItemIconPath;
    public readonly data?: unknown;

    constructor(parent: AzExtParentTreeItem, error: unknown, options: IInvalidTreeItemOptions);

    public loadMoreChildrenImpl(): Promise<AzExtTreeItem[]>;
    public hasMoreChildrenImpl(): boolean;
}

/**
 * Base class for all parent tree items in an *Az*ure *ext*ension, even if those resources aren't actually in Azure.
 * This provides more value than `TreeItem` (provided by `vscode`)
 * NOTE: *Impl methods are not meant to be called directly - just implemented.
 */
export declare abstract class AzExtParentTreeItem extends AzExtTreeItem implements IAzExtParentTreeItem {
    //#region Properties implemented by base class
    /**
     * This will be used in the tree picker prompt when selecting children
     */
    childTypeLabel?: string;


    /**
     * If true and there is only one child node, that child will automatically be used in the tree item picker.
     * Otherwise, it will prompt for a child like normal.
     */
    autoSelectInTreeItemPicker?: boolean;

    /**
     * If true, an advanced creation pick will be shown in the tree item picker
     */
    supportsAdvancedCreation?: boolean;

    /**
     * If specified, this will be shown instead of the default message `Create new ${this.childTypeLabel}...` in the tree item picker
     */
    createNewLabel?: string;
    //#endregion

    /**
     * Sets the initial collapsible state.
     */
    public readonly initialCollapsibleState: TreeItemCollapsibleState | undefined;

    //#region Methods implemented by base class
    /**
     * Implement this to display child resources. Should not be called directly
     * @param clearCache If true, you should start the "Load more..." process over
     * @param context The action context
     */
    public abstract loadMoreChildrenImpl(clearCache: boolean, context: IActionContext): Promise<AzExtTreeItem[]>;

    /**
     * Implement this as a part of the "Load more..." action. Should not be called directly
     * @returns 'true' if there are more children and a "Load more..." node should be displayed
     */
    public abstract hasMoreChildrenImpl(): boolean;

    /**
     * Implement this if you want the 'create' option to show up in the tree picker. Should not be called directly
     * @param context The action context and any additional user-defined options that are passed to the `AzExtParentTreeItem.createChild` or `AzExtTreeDataProvider.showTreeItemPicker`
     */
    createChildImpl?(context: ICreateChildImplContext): Promise<AzExtTreeItem>;

    /**
     * Override this if you want non-default (i.e. non-alphabetical) sorting of children. Should not be called directly
     * @param item1 The first item to compare
     * @param item2 The second item to compare
     * @returns A negative number if the item1 occurs before item2; positive if item1 occurs after item2; 0 if they are equivalent
     */
    compareChildrenImpl(item1: AzExtTreeItem, item2: AzExtTreeItem): number;

    /**
     * If this treeItem should not show up in the tree picker or you want custom logic to show quick picks, implement this to provide a child that corresponds to the expectedContextValue. Should not be called directly
     * Otherwise, all children will be shown in the tree picker
     */
    pickTreeItemImpl?(expectedContextValues: (string | RegExp)[], context: IActionContext): AzExtTreeItem | undefined | Promise<AzExtTreeItem | undefined>;
    //#endregion

    /**
     * Used to ensure a single invalid object does not prevent display of other valid objects
     * Invalid objects will be shown with the error and the object's name. If the name cannot be determined for any invalid objects, a TreeItem will be added to the end with a generic label like "Some items cannot be displayed"
     * @param sourceArray The collection of source objects before converting to TreeItems
     * @param invalidContextValue The context value to use for invalid source objects
     * @param createTreeItem A function that converts a source object to a TreeItem. Return undefined if you want this object to be skipped.
     * @param getLabelOnError A minimal function that gets the label to display for an invalid source object
     */
    createTreeItemsWithErrorHandling<TSource>(
        sourceArray: TSource[] | undefined | null,
        invalidContextValue: string,
        createTreeItem: (source: TSource) => AzExtTreeItem | undefined | Promise<AzExtTreeItem | undefined>,
        getLabelOnError: (source: TSource) => string | undefined | Promise<string | undefined>): Promise<AzExtTreeItem[]>;

    /**
     * This class wraps createChildImpl and ensures the tree is updated correctly when an item is created
     * @param context The action context, with any additional user-defined properties that need to be passed along to `AzExtParentTreeItem.createChildImpl`
     */
    createChild<T extends AzExtTreeItem>(context: IActionContext): Promise<T>;

    /**
     * Get the currently cached children for this tree item. This will load the first batch if they have not been loaded yet.
     * @param context The action context
     */
    getCachedChildren(context: IActionContext): Promise<AzExtTreeItem[]>;

    /**
     * Loads all children and displays a progress notification allowing the user to cancel.
     * @throws `UserCancelledError` if the user cancels.
     */
    loadAllChildren(context: ILoadingTreeContext): Promise<AzExtTreeItem[]>;
}

export interface ICreateChildImplContext extends IActionContext {
    /**
     * Call this function to show a "Creating..." item in the tree while the create is in progress
     */
    showCreatingTreeItem(label: string): void;

    /**
     * Indicates advanced creation should be used
     */
    advancedCreation?: boolean;
}

export declare class UserCancelledError extends Error {
    constructor(stepName?: string);
}

export declare class NoResourceFoundError extends Error {
    constructor(context?: ITreeItemPickerContext);
}

export type CommandCallback = (context: IActionContext, ...args: any[]) => any;

/**
 * Used to register VSCode commands. It wraps your callback with consistent error and telemetry handling
 * Use debounce property if you need a delay between clicks for this particular command
 * A telemetry event is automatically sent whenever a command is executed. The telemetry event ID will default to the same as the
 *   commandId passed in, but can be overridden per command with telemetryId
 * The telemetry event for this command will be named telemetryId if specified, otherwise it defaults to the commandId
 * NOTE: If the environment variable `DEBUGTELEMETRY` is set to a non-empty, non-zero value, then telemetry will not be sent. If the value is 'verbose' or 'v', telemetry will be displayed in the console window.
 */
export declare function registerCommand(commandId: string, callback: CommandCallback, debounce?: number, telemetryId?: string): void;

/**
 * Used to register VSCode events. It wraps your callback with consistent error and telemetry handling
 * NOTE #1: By default, this sends a telemetry event every single time the event fires. It it recommended to use 'context.telemetry.suppressIfSuccessful' to only send events if they apply to your extension
 * NOTE #2: If the environment variable `DEBUGTELEMETRY` is set to a non-empty, non-zero value, then telemetry will not be sent. If the value is 'verbose' or 'v', telemetry will be displayed in the console window.
 */
export declare function registerEvent<T>(eventId: string, event: Event<T>, callback: (context: IActionContext, ...args: any[]) => any): void;

/**
 * NOTE: If the environment variable `DEBUGTELEMETRY` is set to a non-empty, non-zero value, then telemetry will not be sent. If the value is 'verbose' or 'v', telemetry will be displayed in the console window.
 */
export declare function callWithTelemetryAndErrorHandling<T>(callbackId: string, callback: (context: IActionContext) => T | PromiseLike<T>): Promise<T | undefined>;

/**
 * NOTE: If the environment variable `DEBUGTELEMETRY` is set to a non-empty, non-zero value, then telemetry will not be sent. If the value is 'verbose' or 'v', telemetry will be displayed in the console window.
 */
export declare function callWithTelemetryAndErrorHandlingSync<T>(callbackId: string, callback: (context: IActionContext) => T): T | undefined;

/**
 * Used to mask values in error messages to protect user's confidential information from displaying in output and telemetry
 */
export declare function callWithMaskHandling<T>(callback: () => Promise<T>, valueToMask: string): Promise<T>;

/**
 * Add an extension-wide value to mask for all commands
 * This will apply to telemetry and "Report Issue", but _not_ VS Code UI (i.e. the error notification or output channel)
 * IMPORTANT: For the most sensitive information, `callWithMaskHandling` should be used instead
 */
export declare function addExtensionValueToMask(...values: (string | undefined)[]): void;

/**
 * A generic context object that describes the behavior of an action and allows for specifying custom telemetry properties and measurements
 * You may also extend this object if you need to pass along custom properties through things like a wizard or tree item picker
 */
export interface IActionContext {
    /**
     * Describes the behavior of telemetry for this action
     */
    telemetry: ITelemetryContext;

    /**
     * Describes the behavior of error handling for this action
     */
    errorHandling: IErrorHandlingContext;

    /**
     * Custom implementation of common methods that handle user input (as opposed to using `vscode.window`)
     * Provides additional functionality to support wizards, grouping, 'recently used', telemetry, etc.
     * For more information, see the docs on each method and on each `options` object
     */
    ui: IAzureUserInput;

    /**
     * Add a value to mask for this action
     * This will apply to telemetry and "Report Issue", but _not_ VS Code UI (i.e. the error notification or output channel)
     * IMPORTANT: For the most sensitive information, `callWithMaskHandling` should be used instead
     */
    valuesToMask: string[];
}

export interface ITelemetryContext {
    /**
     * Custom properties that will be included in telemetry
     */
    properties: TelemetryProperties;

    /**
     * Custom measurements that will be included in telemetry
     */
    measurements: TelemetryMeasurements;

    /**
     * Defaults to `false`. If true, successful events are suppressed from telemetry, but cancel and error events are still sent.
     */
    suppressIfSuccessful?: boolean;

    /**
     * Defaults to `false`. If true, all events are suppressed from telemetry.
     */
    suppressAll?: boolean;

    /**
     * If true, any error message for this event will not be tracked in telemetry
     */
    maskEntireErrorMessage?: boolean;

    /**
     * Will be appended to the end of the telemetry event name if specified. This is typically used when the original event has been suppressed/retired for some reason
     */
    eventVersion?: number;
}

export interface AzExtErrorButton extends MessageItem {
    /**
     * To be called if the button is clicked
     */
    callback: () => Promise<void>;
}

export interface IErrorHandlingContext {
    /**
     * Defaults to `false`. If true, does not display this error to the user and does not include it in the "Report Issue" command.
     */
    suppressDisplay?: boolean;

    /**
     * Defaults to `false`. If true, re-throws error outside the context of this action.
     */
    rethrow?: boolean;

    /**
     * Defaults to `false`. If true, does not show the "Report Issue" button in the error notification.
     */
    suppressReportIssue?: boolean;

    /**
     * Defaults to `false`. If true, this error will be included in the "Report Issue" command regardless of `suppressDisplay`
     */
    forceIncludeInReportIssueCommand?: boolean;

    /**
     * Additional buttons to include in error notification besides "Report an Issue"
     */
    buttons?: AzExtErrorButton[];

    /**
     * Custom properties that will be included in any error reports generated during this action
     */
    issueProperties: { [key: string]: string | undefined };
}

export interface TelemetryProperties {
    /**
     * Defaults to `false`
     * This is used to more accurately track usage, since activation events generally shouldn't 'count' as usage
     */
    isActivationEvent?: 'true' | 'false';
    result?: 'Succeeded' | 'Failed' | 'Canceled';
    error?: string;
    errorMessage?: string;

    /**
     * @deprecated Specify a stepName in the constructor of `UserCancelledError` or on `AzExtUserInputOptions` instead
     */
    cancelStep?: string;

    /**
     * The last step attempted regardless of the result of the action. Will be automatically set in most cases
     */
    lastStep?: string;

    [key: string]: string | undefined;
}

export interface TelemetryMeasurements {
    duration?: number;
    [key: string]: number | undefined;
}

export interface IHandlerContext extends IActionContext {
    /**
     * The id for the callback, used as the id for the telemetry event. This may be modified by any handler
     */
    callbackId: string;
}

export interface IErrorHandlerContext extends IHandlerContext {
    /**
     * The error to be handled. This may be modified by any handler
     */
    error: unknown;
}

export type ErrorHandler = (context: IErrorHandlerContext) => void;

export type TelemetryHandler = (context: IHandlerContext) => void;

export type OnActionStartHandler = (context: IHandlerContext) => void;

/**
 * Register a handler to run right after an `IActionContext` is created and before the action starts
 * NOTE: If more than one handler is registered, they are run in an arbitrary order.
 */
export declare function registerOnActionStartHandler(handler: OnActionStartHandler): Disposable;

/**
 * Register a handler to run after a callback errors out, but before the default error handling.
 * NOTE: If more than one handler is registered, they are run in an arbitrary order.
 */
export declare function registerErrorHandler(handler: ErrorHandler): Disposable;

/**
 * Register a handler to run after a callback finishes, but before the default telemetry handling.
 * NOTE: If more than one handler is registered, they are run in an arbitrary order.
 */
export declare function registerTelemetryHandler(handler: TelemetryHandler): Disposable;

export declare function parseError(error: any): IParsedError;

export interface IParsedError {
    errorType: string;
    message: string;
    stack?: string;
    stepName?: string;
    isUserCancelledError: boolean;
}

export type PromptResult = {
    value: string | QuickPickItem | QuickPickItem[] | MessageItem | Uri[];

    /**
     * True if the user did not change from the default value, currently only supported for `showInputBox`
     */
    matchesDefault?: boolean;
};

/**
 * Wrapper interface of several methods that handle user input
 * The implementations of this interface are accessed through `IActionContext.ui` or `TestActionContext.ui` (in the "@microsoft/vscode-azext-dev" package)
 */
export interface IAzureUserInput {
    readonly onDidFinishPrompt: Event<PromptResult>;

    /**
    * Shows a multi-selection list.
    *
    * @param items An array of items, or a promise that resolves to an array of items.
    * @param options Configures the behavior of the selection list.
    * @throws `UserCancelledError` if the user cancels.
    * @return A promise that resolves to an array of items the user picked.
    */
    showQuickPick<T extends QuickPickItem>(items: T[] | Thenable<T[]>, options: IAzureQuickPickOptions & { canPickMany: true }): Promise<T[]>;

    /**
      * Shows a selection list.
      * Automatically persists the 'recently used' item and displays that at the top of the list
      *
      * @param items An array of items, or a promise that resolves to an array of items.
      * @param options Configures the behavior of the selection list.
      * @throws `UserCancelledError` if the user cancels.
      * @return A promise that resolves to the item the user picked.
      */
    showQuickPick<T extends QuickPickItem>(items: T[] | Thenable<T[]>, options: IAzureQuickPickOptions): Promise<T>;

    /**
     * Opens an input box to ask the user for input.
     *
     * @param options Configures the behavior of the input box.
     * @throws `UserCancelledError` if the user cancels.
     * @return A promise that resolves to a string the user provided.
     */
    showInputBox(options: AzExtInputBoxOptions): Promise<string>;

    /**
     * Show a warning message.
     *
     * @param message The message to show.
     * @param items A set of items that will be rendered as actions in the message.
     * @throws `UserCancelledError` if the user cancels.
     * @return A thenable that resolves to the selected item when being dismissed.
     */
    showWarningMessage<T extends MessageItem>(message: string, ...items: T[]): Promise<T>;

    /**
     * Show a warning message.
     *
     * @param message The message to show.
     * @param options Configures the behavior of the message.
     * @param items A set of items that will be rendered as actions in the message.
     * @throws `UserCancelledError` if the user cancels.
     * @return A thenable that resolves to the selected item when being dismissed.
     */
    showWarningMessage<T extends MessageItem>(message: string, options: IAzureMessageOptions, ...items: T[]): Promise<T>;

    /**
     * Shows a file open dialog to the user which allows to select a file
     * for opening-purposes.
     *
     * @param options Options that control the dialog.
     * @throws `UserCancelledError` if the user cancels.
     * @returns A promise that resolves to the selected resources.
     */
    showOpenDialog(options: AzExtOpenDialogOptions): Promise<Uri[]>;
}

/**
 * Common options used for all user input in Azure Extensions
 */
export interface AzExtUserInputOptions {
    /**
     * Optional step name to be used in telemetry
     */
    stepName?: string;
}

/**
 * Specifies the sort priority of a quick pick item
 */
export type AzureQuickPickItemPriority = 'highest' | 'normal'; // 'highest' items come before the recently used item

/**
 * Provides additional options for QuickPickItems used in Azure Extensions
 */
export interface IAzureQuickPickItem<T = undefined> extends QuickPickItem {
    /**
     * An optional id to uniquely identify this item across sessions, used in persisting previous selections
     * If not specified, a hash of the label will be used
     */
    id?: string;

    data: T;

    /**
     * Callback to use when this item is picked, instead of returning the pick
     * This is not compatible with `canPickMany`
     */
    onPicked?: () => void | Promise<void>;

    /**
     * The group that this pick belongs to. Set `IAzureQuickPickOptions.enableGrouping` for this property to take effect
     */
    group?: string;

    /**
     * Optionally used to suppress persistence for this item, defaults to `false`
     */
    suppressPersistence?: boolean;

    /**
     * Optionally allows some items to be automatically sorted at the top of the list
     */
    priority?: AzureQuickPickItemPriority;

    /**
     * @deprecated Use {@link IAzureQuickPickOptions.isPickSelected} instead
     */
    picked?: boolean;
}

/**
 * Provides additional options for QuickPicks used in Azure Extensions
 */
export interface IAzureQuickPickOptions extends VSCodeQuickPickOptions, AzExtUserInputOptions {
    /**
     * An optional id to identify this QuickPick across sessions, used in persisting previous selections
     * If not specified, a hash of the placeHolder will be used
     */
    id?: string;

    /**
     * Optionally used to suppress persistence for this quick pick, defaults to `false`
     */
    suppressPersistence?: boolean;

    /**
     * Optionally used to select default picks in a multi-select quick pick
     */
    isPickSelected?: (p: QuickPickItem) => boolean;

    /**
     * If true, you must specify a `group` property on each `IAzureQuickPickItem` and the picks will be grouped into collapsible sections
     * This is not compatible with `canPickMany`
     */
    enableGrouping?: boolean;

    /**
     * Optional message to display while the quick pick is loading instead of the normal placeHolder.
     */
    loadingPlaceHolder?: string;

    /**
     * Optional message to display when no picks are found
     */
    noPicksMessage?: string;

    /**
     * Optional property that will display a ? button in the quickpick window that opens a url when clicked
     */
    learnMoreLink?: string;
}

/**
 * Provides additional options for dialogs used in Azure Extensions
 */
export interface IAzureMessageOptions extends MessageOptions, AzExtUserInputOptions {
    /**
     * If specified, a "Learn more" button will be added to the dialog and it will re-prompt every time the user clicks "Learn more"
     */
    learnMoreLink?: string;
}

/**
 * Provides additional options for input boxes used in Azure Extensions
 */
export interface AzExtInputBoxOptions extends InputBoxOptions, AzExtUserInputOptions {
    /**
     * Optional property that will display a ? button in the input window that opens a url when clicked
     */
    learnMoreLink?: string;
}

/**
* Provides additional options for open dialogs used in Azure Extensions
*/
export interface AzExtOpenDialogOptions extends OpenDialogOptions, AzExtUserInputOptions { }

export interface IWizardOptions<T extends IActionContext> {
    /**
     * The steps to prompt for user input, in order
     */
    promptSteps?: AzureWizardPromptStep<T>[];

    /**
     * The steps to execute, in order
     */
    executeSteps?: AzureWizardExecuteStep<T>[];

    /**
     * A title used when prompting
     */
    title?: string;

    /**
     * If true, step count will not be displayed for the entire wizard. Defaults to false.
     */
    hideStepCount?: boolean;

    /**
    * If true, a loading prompt will be displayed if there are long delays between wizard steps.
    */
    showLoadingPrompt?: boolean;
}

export type ActivityTask<R> = (progress: Progress<{ message?: string, increment?: number }>, cancellationToken: CancellationToken) => Promise<R>;

export declare abstract class ActivityBase<R> implements Activity {
    public readonly onStart: Event<OnStartActivityData>;
    public readonly onProgress: Event<OnProgressActivityData>;
    public readonly onSuccess: Event<OnSuccessActivityData>;
    public readonly onError: Event<OnErrorActivityData>;

    public readonly task: ActivityTask<R>;
    public readonly id: string;
    public readonly cancellationTokenSource: CancellationTokenSource;

    abstract initialState(): ActivityTreeItemOptions;
    abstract successState(): ActivityTreeItemOptions;
    abstract errorState(error: IParsedError): ActivityTreeItemOptions;

    public constructor(task: ActivityTask<R>);
    public report(progress: { message?: string; increment?: number }): void;
    public run(): Promise<void>;
}

/**
 * A wizard that links several user input steps together
 */
export declare class AzureWizard<T extends IActionContext & Partial<ExecuteActivityContext>> {
    /**
     * @param wizardContext  A context object that should be used to pass information between steps
     * @param options Options describing this wizard
     */
    public constructor(wizardContext: T, options: IWizardOptions<T>);

    public prompt(): Promise<void>;
    public execute(): Promise<void>;
}

export class ExecuteActivity<C extends ExecuteActivityContext = ExecuteActivityContext> extends ActivityBase<void> {
    protected readonly context: C;
    public constructor(context: C, task: ActivityTask<void>);
    public initialState(): ActivityTreeItemOptions;
    public successState(): ActivityTreeItemOptions;
    public errorState(error: IParsedError): ActivityTreeItemOptions;
    protected get label(): string;
}

export declare interface ExecuteActivityContext {
    registerActivity: (activity: Activity) => Promise<void>;
    /**
     * Becomes label of activity tree item, defaults to wizard title or "Azure Activity"
     */
    activityTitle?: string;
    /**
     * Resource or resourceId
     *
     * Set to show a "Click to view resource" child on success.
     */
    activityResult?: AppResource | string;
    /**
     * Hide activity notifications
     */
    suppressNotification?: boolean;

    /**
     * The activity implementation to use, defaults to ExecuteActivity
     */
    wizardActivity?: new <TContext extends ExecuteActivityContext>(context: TContext, task: ActivityTask<void>) => ExecuteActivity;
}

export declare abstract class AzureWizardExecuteStep<T extends IActionContext> {
    /**
     * The priority of this step. A smaller value will be executed first.
     */
    public abstract priority: number;

    /**
     * Optional id used to determine if this step is unique, for things like caching values and telemetry
     * If not specified, the class name will be used instead
     */
    public id?: string;

    /**
     * Execute the step
     */
    public abstract execute(wizardContext: T, progress: Progress<{ message?: string; increment?: number }>): Promise<void>;

    /**
     * Return true if this step should execute based on the current state of the wizardContext
     * Used to prevent duplicate executions from sub wizards and unnecessary executions for values that had a default
     */
    public abstract shouldExecute(wizardContext: T): boolean;
}

export declare abstract class AzureWizardPromptStep<T extends IActionContext> {
    /**
     * If true, step count will not be displayed when prompting. Defaults to false.
     */
    public hideStepCount: boolean;

    /**
     * If true, multiple steps of the same type can be shown in a wizard. By default, duplicate steps are filtered out
     * NOTE: You can also use the `id` property to prevent a step from registering as a duplicate in the first place
     */
    public supportsDuplicateSteps: boolean;

    /**
     * Optional id used to determine if this step is unique, for things like caching values and telemetry
     * If not specified, the class name will be used instead
     */
    public id?: string;

    /**
     * Prompt the user for input
     */
    public abstract prompt(wizardContext: T): Promise<void>;

    /**
     * Optionally return a subwizard. This will be called after `prompt`
     */
    public getSubWizard?(wizardContext: T): Promise<IWizardOptions<T> | undefined>;

    /**
     * Return true if this step should prompt based on the current state of the wizardContext
     * Used to prevent duplicate prompts from sub wizards, unnecessary prompts for values that had a default, and to accurately describe the number of steps
     */
    public abstract shouldPrompt(wizardContext: T): boolean;
}

export type ISubscriptionActionContext = ISubscriptionContext & IActionContext;

export interface IAzureNamingRules {
    minLength: number;
    maxLength: number;

    /**
     * A RegExp specifying the invalid characters.
     * For example, /[^a-z0-9]/ would specify that only lowercase, alphanumeric characters are allowed.
     */
    invalidCharsRegExp: RegExp;

    /**
     * Specify this if only lowercase letters are allowed
     * This is a separate property than `invalidCharsRegExp` because the behavior can be different.
     * For example, when generating a relatedName, we can convert uppercase letters to lowercase instead of just removing them.
     */
    lowercaseOnly?: boolean;
}

export interface IRelatedNameWizardContext extends IActionContext {
    /**
     * A task that evaluates to the related name that should be used as the default for other new resources or undefined if a unique name could not be found
     * The task will be defined after `AzureNameStep.prompt` occurs.
     */
    relatedNameTask?: Promise<string | undefined>;
}

/**
 * A generic class for a step that specifies the name of a new resource, used to generate a related name for other new resources.
 * You must implement `isRelatedNameAvailable` and assign `wizardContext.relatedNameTask` to the result of `generateRelatedName`
 */
export declare abstract class AzureNameStep<T extends IRelatedNameWizardContext> extends AzureWizardPromptStep<T> {
    /**
     * This method will by called by `generateRelatedName` when trying to find a unique suffix for the related name
     * @param wizardContext The context of the wizard.
     * @param name The name that will be checked.
     */
    protected abstract isRelatedNameAvailable(wizardContext: T, name: string): Promise<boolean>;

    /**
     * Generates a related name for new resources
     * @param wizardContext The context of the wizard.
     * @param name The original name to base the related name on.
     * @param namingRules The rules that the name must adhere to. You may specify an array of rules if the related name will be used for multiple resource types.
     * @returns A name that conforms to the namingRules and has a numeric suffix attached to make the name unique, or undefined if a unique name could not be found
     */
    protected generateRelatedName(wizardContext: T, name: string, namingRules: IAzureNamingRules | IAzureNamingRules[]): Promise<string | undefined>;
}

/**
 * Common dialog responses used in Azure extensions
 */
export declare namespace DialogResponses {
    export const yes: MessageItem;
    export const no: MessageItem;
    export const cancel: MessageItem;
    export const deleteResponse: MessageItem;
    export const learnMore: MessageItem;
    export const dontWarnAgain: MessageItem;
    export const skipForNow: MessageItem;
    export const upload: MessageItem;
    export const alwaysUpload: MessageItem;
    export const dontUpload: MessageItem;
    export const reportAnIssue: MessageItem;
}

/**
 * Call this to register common variables used throughout the UI package.
 */
export declare function registerUIExtensionVariables(extVars: UIExtensionVariables): void;

/**
 * Call this to create the experimentation service adapter
 * @param ctx The extension context
 * @param targetPopulation Can be Team, Internal, Insiders, or Public. The definitions are somewhat subjective but generally:
 * Team is the devs and test team.
 * Internal is Microsoft
 * Insiders is anyone installing alpha builds
 * Public is everyone
 * NOTE: if unspecified, this will be "Team" if the extension is running in the Development Host, "Insiders" if the extension version contains "alpha", otherwise "Public"
 */
export declare function createExperimentationService(ctx: ExtensionContext, targetPopulation?: TargetPopulation): Promise<IExperimentationServiceAdapter>;

/**
 * Interface for common extension variables used throughout the UI package.
 */
export interface UIExtensionVariables {
    context: ExtensionContext;
    outputChannel: IAzExtOutputChannel;

    /**
     * Set to true if not running under a webpacked 'dist' folder as defined in '@microsoft/vscode-azext-dev'
     */
    ignoreBundle?: boolean;
}

/**
 * Interface for experimentation service adapter
 */
export interface IExperimentationServiceAdapter {
    /**
     * Gets whether or not the flight is enabled from the cache (which will be ~1 session delayed)
     * @param flight The flight variable name
     */
    isCachedFlightEnabled(flight: string): Promise<boolean>;

    /**
     * Gets whether or not the flight is enabled directly from the web. This is slower than cache and can result in behavior changing mid-session.
     * @param flight The flight variable name
     */
    isLiveFlightEnabled(flight: string): Promise<boolean>;

    /**
     * Gets a treatment variable from the cache (which will be ~1 session delayed)
     * @param name The variable name
     */
    getCachedTreatmentVariable<T extends string | number | boolean>(name: string): Promise<T | undefined>;

    /**
     * Gets a treatment variable directly from the web. This is slower than cache and can result in behavior changing mid-session.
     * @param name The variable name
     */
    getLiveTreatmentVariable<T extends string | number | boolean>(name: string): Promise<T | undefined>;
}

export interface IAddUserAgent {
    addUserAgentInfo(additionalUserAgentInfo: any): void;
}

/**
 * Retrieves a user agent string specific to the VS Code extension, of the form `${extensionName}/${extensionVersion}`,
 * and appends it to the given user agent string, if it isn't already in the string. Passing in no existingUserAgent
 * will return just the extension portion to use in a user agent.
 */
export declare function appendExtensionUserAgent(existingUserAgent?: string): string;

/**
 * Wraps an Azure Extension's API in a very basic provider that adds versioning.
 * Multiple APIs with different versions can be supplied, but ideally a single backwards-compatible API is all that's necessary.
 */
export declare function createApiProvider(azExts: AzureExtensionApi[]): AzureExtensionApiProvider;

/**
 * Wrapper for vscode.OutputChannel that handles AzureExtension behavior for outputting messages
 */
export interface IAzExtOutputChannel extends OutputChannel {

    /**
     * appendLog adds the current timestamps to all messages
     * @param value The message to be printed
     * @param options.resourceName The name of the resource. If provided, the resource name will be prefixed to the message
     * @param options.date The date to prepend before the message, otherwise it defaults to Date.now()
     */
    appendLog(value: string, options?: { resourceName?: string, date?: Date }): void;
}

/**
 * Create a new AzExtOutputChannel with the given name and the extensionPrefix.
 *
 * @param name Human-readable string which will be used to represent the channel in the UI.
 * @param extensionPrefix The configuration prefix for the extension, used to access the enableOutputTimestamps setting
 */
export declare function createAzExtOutputChannel(name: string, extensionPrefix: string): IAzExtOutputChannel;

/**
 * Opens a read-only editor to display json content
 * @param node Typically (but not strictly) an `AzExtTreeItem`. `label` is used for the file name displayed in VS Code and `fullId` is used to uniquely identify this file
 * @param data The data to stringify and display
 */
export declare function openReadOnlyJson(node: { label: string, fullId: string }, data: {}): Promise<void>;

export declare class ReadOnlyContent {
    public append(content: string): Promise<void>;
    public clear(): void;
}

/**
 * Opens a read-only editor to display content
 * @param node Typically (but not strictly) an `AzExtTreeItem`. `label` is used for the file name displayed in VS Code and `fullId` is used to uniquely identify this file
 * @param content The content to display
 * @param fileExtension The file extension
 * @param options Options for showing the text document
 */
export declare function openReadOnlyContent(node: { label: string, fullId: string }, content: string, fileExtension: string, options?: TextDocumentShowOptions): Promise<ReadOnlyContent>;

/**
 * The event used to signal an item change for `AzExtTreeFileSystem`
 */
export type AzExtItemChangeEvent<TItem> = { type: FileChangeType; item: TItem };

/**
 * The query of a URI used in `AzExtTreeFileSystem`
 */
export type AzExtItemQuery = {
    /**
     * The identifier of the item. Will not be displayed to the user
     */
    id: string;

    [key: string]: string | string[] | undefined;
};

/**
 * The basic parts of a URI used in `AzExtTreeFileSystem`
 */
export type AzExtItemUriParts = {
    /**
     * For display-purposes only. Will affect the tab-title and "Open Editors" panel
     */
    filePath: string;

    query: AzExtItemQuery;
};

/**
 * A virtual file system based around AzExTreeItems that only supports viewing/editing single files.
 */
export declare abstract class AzExtTreeFileSystem<TItem extends AzExtTreeItem> implements FileSystemProvider {
    public abstract scheme: string;

    public constructor(tree: AzExtTreeDataProvider);

    public get onDidChangeFile(): Event<FileChangeEvent[]>;

    /**
     * Retrieve the file path for an item, for display-purposes only. Will affect the tab-title and "Open Editors" panel
     *
     * @param item The item represented by the uri.
     */
    public abstract getFilePath(item: TItem): string;

    /**
     * Retrieve metadata about a file.
     *
     * Note that the metadata for symbolic links should be the metadata of the file they refer to.
     * Still, the [SymbolicLink](#FileType.SymbolicLink)-type must be used in addition to the actual type, e.g.
     * `FileType.SymbolicLink | FileType.Directory`.
     *
     * @param context The action context
     * @param item The item represented by the uri.
     * @param originalUri The original uri for the item.
     * @return The file metadata about the file.
     * @throws [`FileNotFound`](#FileSystemError.FileNotFound) when `item` is not found.
     */
    public abstract statImpl(context: IActionContext, item: TItem, originalUri: Uri): Promise<FileStat>;

    /**
     * Read the entire contents of a file.
     *
     * @param context The action context
     * @param item The item represented by the uri.
     * @param originalUri The original uri for the item.
     * @return An array of bytes or a thenable that resolves to such.
     * @throws [`FileNotFound`](#FileSystemError.FileNotFound) when `item` is not found.
     */
    public abstract readFileImpl(context: IActionContext, item: TItem, originalUri: Uri): Promise<Uint8Array>;

    /**
     * Write data to a file, replacing its entire contents.
     *
     * @param context The action context
     * @param item The item represented by the uri.
     * @param content The new content of the file.
     * @param originalUri The original uri for the item.
     * @throws [`FileNotFound`](#FileSystemError.FileNotFound) when `item` is not found.
     */
    public abstract writeFileImpl(context: IActionContext, item: TItem, content: Uint8Array, originalUri: Uri): Promise<void>;

    public showTextDocument(item: TItem, options?: TextDocumentShowOptions): Promise<void>;

    /**
     * Uses a simple buffer to group events that occur within a few milliseconds of each other
     */
    public fireSoon(...events: AzExtItemChangeEvent<TItem>[]): void;

    //#region vscode.FileSystemProvider methods
    public watch(): Disposable;
    public stat(uri: Uri): Promise<FileStat>;
    public readFile(uri: Uri): Promise<Uint8Array>;
    public writeFile(uri: Uri, content: Uint8Array): Promise<void>;

    /**
     * Not supported for this file system
     */
    public readDirectory(uri: Uri): Promise<[string, FileType][]>;

    /**
     * Not supported for this file system
     */
    public createDirectory(uri: Uri): Promise<void>;

    /**
     * Not supported for this file system
     */
    public delete(uri: Uri): Promise<void>;

    /**
     * Not supported for this file system
     */
    public rename(uri: Uri): Promise<void>;
    //#endregion

    /**
     * May be overridden, for example if you want to add additional query parameters to the uri
     */
    protected getUriParts(item: TItem): AzExtItemUriParts;

    /**
     * May be overridden if the default `findTreeItem` logic is not sufficient
     */
    protected findItem(context: IActionContext, query: AzExtItemQuery): Promise<TItem | undefined>;
}

/**
 * Registers a command that will prompt users with a list of issues they can report from that session of VS Code
 */
export declare function registerReportIssueCommand(commandId: string): void;

/**
 * Registers a namespace that leverages vscode.workspace.fs API to access the file system
 */
export declare namespace AzExtFsExtra {
    export function isDirectory(resource: Uri | string): Promise<boolean>;
    export function isFile(resource: Uri | string): Promise<boolean>;
    export function ensureDir(resource: Uri | string): Promise<void>;
    export function ensureFile(resource: Uri | string): Promise<void>;
    export function readFile(resource: Uri | string): Promise<string>;
    export function writeFile(resource: Uri | string, contents: string): Promise<void>;
    export function pathExists(resource: Uri | string): Promise<boolean>;
    export function readJSON<T>(resource: Uri | string): Promise<T>
    /**
     * @param spaces Defaults to 2 spaces. If the default JSON.stringify behavior is required, input 0
     */
    export function writeJSON(resource: Uri | string, contents: string | unknown, spaces?: string | number): Promise<void>
    export function readDirectory(resource: Uri | string): Promise<{ fsPath: string, name: string, type: FileType }[]>;
    export function emptyDir(resource: Uri | string): Promise<void>;
    export function copy(src: Uri | string, dest: Uri | string, options?: { overwrite?: boolean }): Promise<void>;
    export function deleteResource(resource: Uri | string, options?: { recursive?: boolean, useTrash?: boolean }): Promise<void>
}

export declare function maskValue(data: string, valueToMask: string | undefined): string;

export declare function openUrl(url: string): Promise<void>;

/**
 * Retrieves a property by name from an object and checks that it's not null and not undefined.  It is strongly typed
 * for the property and will give a compile error if the given name is not a property of the source.
 */
export declare function nonNullProp<TSource, TKey extends keyof TSource>(source: TSource, name: TKey): NonNullable<TSource[TKey]>;

/**
 * Validates that a given value is not null and not undefined.
 */
export declare function nonNullValue<T>(value: T | undefined, propertyNameOrMessage?: string): T;

/**
 * Validates that a given string is not null, undefined, nor empty
 */
export declare function nonNullOrEmptyValue(value: string | undefined, propertyNameOrMessage?: string): string;

/**
 * Validates that a given object is not null and not undefined.
 * Then retrieves a property by name from that object and checks that it's not null and not undefined.  It is strongly typed
 * for the property and will give a compile error if the given name is not a property of the source.
 */
export declare function nonNullValueAndProp<TSource, TKey extends keyof TSource>(source: TSource | undefined, name: TKey): NonNullable<TSource[TKey]>;

/**
 * Finds an available port.
 * NOTE: If another listener is on '0.0.0.0', this will take the '127.0.0.1' allocation from them!
 * @param startPort (Optional) The first port to try. By default, a random port from 10000 (inclusive) to 64000 (exclusive)
 * @param maxAttempts (Optional) The maximum number of attempts. 25, by default.
 * @param timeout (Optional) The maximum time to spend. 500 ms, by default.
 */
export declare function findFreePort(startPort?: number, maxAttempts?: number, timeout?: number): Promise<number>;

/**
 * @param message Message to display in the confirmation modal
 * ex: `Are you sure you want to delete function app "{0}"?`
 */
export declare class DeleteConfirmationStep extends AzureWizardPromptStep<IActionContext> {
    public constructor(message: string);
    public prompt(wizardContext: IActionContext): Promise<void>;
    public shouldPrompt(wizardContext: IActionContext): boolean;
}

/**
 * @param values
 * @returns a sorted, unique string of values separated by `;`
 */
export function createContextValue(values: string[]): string;

/**
 * Gets a normalized type for an Azure resource, accounting for the fact that some
 * Azure resources share values for type and/or kind
 * @param resource The resource to check the {@link AzExtResourceType} for
 * @returns The normalized Azure resource type
 */
export declare function getAzExtResourceType(resource: { type: string; kind?: string }): AzExtResourceType | undefined;

/**
 * Normalized type for Azure resources that uniquely identifies resource type for the purposes
 * of the Azure extensions
 *
 * See enum definition in AzExtResourceType.ts
 */
export declare enum AzExtResourceType {
    AppServices = 'AppServices',
    AzureCosmosDb = 'AzureCosmosDb',
    ContainerApps = 'ContainerApps',
    ContainerAppsEnvironment = 'ContainerAppsEnvironment',
    FunctionApp = 'FunctionApp',
    PostgresqlServersFlexible = 'PostgresqlServersFlexible',
    PostgresqlServersStandard = 'PostgresqlServersStandard',
    StaticWebApps = 'StaticWebApps',
    StorageAccounts = 'StorageAccounts',
    VirtualMachines = 'VirtualMachines',

    // Below are not supported but have icons in the Resources extension
    ApiManagementService = 'ApiManagementService',
    ApplicationInsights = 'ApplicationInsights',
    AppServiceKubernetesEnvironment = 'AppServiceKubernetesEnvironment',
    AppServicePlans = 'AppServicePlans',
    AvailabilitySets = 'AvailabilitySets',
    BatchAccounts = 'BatchAccounts',
    CacheRedis = 'CacheRedis',
    ContainerRegistry = 'ContainerRegistry',
    ContainerServiceManagedClusters = 'ContainerServiceManagedClusters',
    CustomLocations = 'CustomLocations',
    DeviceIotHubs = 'DeviceIotHubs',
    DevTestLabs = 'DevTestLabs',
    Disks = 'Disks',
    EventGridDomains = 'EventGridDomains',
    EventGridEventSubscriptions = 'EventGridEventSubscriptions',
    EventGridTopics = 'EventGridTopics',
    EventHubNamespaces = 'EventHubNamespaces',
    FrontDoorAndCdnProfiles = 'FrontDoorAndCdnProfiles',
    Images = 'Images',
    KeyVaults = 'KeyVaults',
    KubernetesConnectedClusters = 'KubernetesConnectedClusters',
    LoadBalancers = 'LoadBalancers',
    LogicApp = 'LogicApp',
    LogicWorkflows = 'LogicWorkflows',
    ManagedIdentityUserAssignedIdentities = 'ManagedIdentityUserAssignedIdentities',
    MysqlServers = 'MysqlServers',
    NetworkApplicationGateways = 'NetworkApplicationGateways',
    NetworkApplicationSecurityGroups = 'NetworkApplicationSecurityGroups',
    NetworkInterfaces = 'NetworkInterfaces',
    NetworkLocalNetworkGateways = 'NetworkLocalNetworkGateways',
    NetworkPublicIpPrefixes = 'NetworkPublicIpPrefixes',
    NetworkRouteTables = 'NetworkRouteTables',
    NetworkSecurityGroups = 'NetworkSecurityGroups',
    NetworkVirtualNetworkGateways = 'NetworkVirtualNetworkGateways',
    NetworkWatchers = 'NetworkWatchers',
    NotificationHubNamespaces = 'NotificationHubNamespaces',
    OperationalInsightsWorkspaces = 'OperationalInsightsWorkspaces',
    OperationsManagementSolutions = 'OperationsManagementSolutions',
    PublicIpAddresses = 'PublicIpAddresses',
    ServiceBusNamespaces = 'ServiceBusNamespaces',
    ServiceFabricClusters = 'ServiceFabricClusters',
    ServiceFabricMeshApplications = 'ServiceFabricMeshApplications',
    SignalRService = 'SignalRService',
    SqlDatabases = 'SqlDatabases',
    SqlServers = 'SqlServers',
    VirtualMachineScaleSets = 'VirtualMachineScaleSets',
    VirtualNetworks = 'VirtualNetworks',
    WebHostingEnvironments = 'WebHostingEnvironments',
}

/**
 * Describes command callbacks for tree node context menu commands
 */
export type TreeNodeCommandCallback<T> = (context: IActionContext, node?: T, nodes?: T[], ...args: any[]) => any;

/**
 * Used to register VSCode tree node context menu commands that are in the host extension's tree. It wraps your callback with consistent error and telemetry handling
 * Use debounce property if you need a delay between clicks for this particular command
 * A telemetry event is automatically sent whenever a command is executed. The telemetry event ID will default to the same as the
 *   commandId passed in, but can be overridden per command with telemetryId
 * The telemetry event for this command will be named telemetryId if specified, otherwise it defaults to the commandId
 * NOTE: If the environment variable `DEBUGTELEMETRY` is set to a non-empty, non-zero value, then telemetry will not be sent. If the value is 'verbose' or 'v', telemetry will be displayed in the console window.
 */
export declare function registerCommandWithTreeNodeUnwrapping<T>(commandId: string, callback: TreeNodeCommandCallback<T>, debounce?: number, telemetryId?: string): void;

export declare function unwrapArgs<T>(treeNodeCallback: TreeNodeCommandCallback<T>): TreeNodeCommandCallback<T>;

/**
 * Interface describing an object that wraps another object.
 *
 * The host extension will wrap all tree nodes provided by the client
 * extensions. When commands are executed, the wrapper objects are
 * sent directly to the client extension, which will need to unwrap
 * them. The `registerCommandWithTreeNodeUnwrapping` method below, used
 * in place of `registerCommand`, will intelligently do this
 * unwrapping automatically (i.e., will not unwrap if the arguments
 * aren't wrappers)
 */
export declare interface Wrapper {
    unwrap<T>(): T;
}

<<<<<<< HEAD
// temporary
type ResourceGroupsItem = unknown;

=======
>>>>>>> 4d3502bd
/**
 * Tests to see if something is a wrapper, by ensuring it is an object
 * and has an "unwrap" function
 * @param maybeWrapper An object to test if it is a wrapper
 * @returns True if a wrapper, false otherwise
 */
<<<<<<< HEAD
export declare function isWrapper(maybeWrapper: unknown): maybeWrapper is Wrapper;

export declare function appResourceExperience<TPick extends unknown>(context: IActionContext, tdp: TreeDataProvider<ResourceGroupsItem>, resourceTypes?: AzExtResourceType | AzExtResourceType[], childItemFilter?: ContextValueFilter): Promise<TPick>;
export declare function contextValueExperience<TPick extends unknown>(context: IActionContext, tdp: TreeDataProvider<ResourceGroupsItem>, contextValueFilter: ContextValueFilter): Promise<TPick>;
export declare function findByIdExperience<TPick extends unknown>(context: IActionContext, tdp: TreeDataProvider<ResourceGroupsItem>, id: string | Uri): Promise<TPick>;

interface CompatibilityPickResourceExperienceOptions {
    resourceTypes?: AzExtResourceType | AzExtResourceType[];
    childItemFilter?: ContextValueFilter
}

export declare function compatibilityPickAppResourceExperience<TPick extends AzExtTreeItem>(context: IActionContext, tdp: TreeDataProvider<ResourceGroupsItem>, options: CompatibilityPickResourceExperienceOptions): Promise<TPick>;
export declare function compatibilitySubscriptionExperience(context: IActionContext, tdp: TreeDataProvider<ResourceGroupsItem>): Promise<ISubscriptionContext>;

export declare interface QuickPickWizardContext extends IActionContext {
    pickedNodes: unknown[];
}

/**
 * Describes filtering based on context value. Items that pass the filter will
 * match at least one of the `include` filters, but none of the `exclude` filters.
 */
export declare interface ContextValueFilter {
    /**
     * This filter will include items that match *any* of the values in the array.
     * When a string is used, exact value comparison is done.
     */
    include: string | RegExp | (string | RegExp)[];

    /**
     * This filter will exclude items that match *any* of the values in the array.
     * When a string is used, exact value comparison is done.
     */
    exclude?: string | RegExp | (string | RegExp)[];
}

type CreateCallback<TNode = unknown> = (context: IActionContext) => TNode | Promise<TNode>;

type CreateOptions<TNode = unknown> = {
    label?: string;
    callback: CreateCallback<TNode>;
}

export declare interface FindableByIdTreeNodeV2 {
    id: string;
}

export declare type FindableByIdTreeNode = FindableByIdTreeNodeV2 | AzExtTreeItem;

/**
 * Used to register VSCode tree node context menu commands that are in the host extension's tree. It wraps your callback with consistent error and telemetry handling
 * Use debounce property if you need a delay between clicks for this particular command
 * A telemetry event is automatically sent whenever a command is executed. The telemetry event ID will default to the same as the
 *   commandId passed in, but can be overridden per command with telemetryId
 * The telemetry event for this command will be named telemetryId if specified, otherwise it defaults to the commandId
 * NOTE: If the environment variable `DEBUGTELEMETRY` is set to a non-empty, non-zero value, then telemetry will not be sent. If the value is 'verbose' or 'v', telemetry will be displayed in the console window.
 */
export declare function registerCommandWithTreeNodeUnwrapping<T>(commandId: string, callback: TreeNodeCommandCallback<T>, debounce?: number, telemetryId?: string): void;

export declare function unwrapArgs<T>(treeNodeCallback: TreeNodeCommandCallback<T>): TreeNodeCommandCallback<T>;

/**
 * Gets the Azure Resource Groups API
 */
export declare function getResourceGroupsApi(apiVersionRange: AzureHostExtensionApi['apiVersion']): Promise<AzureHostExtensionApi>;
export declare function getResourceGroupsApi<T extends AzureExtensionApi>(apiVersionRange: string): Promise<T>;

/**
 * Get exported API from an extension
 */
export declare function getApiExport<T>(extensionId: string): Promise<T | undefined>;
=======
export declare function isWrapper(maybeWrapper: unknown): maybeWrapper is Wrapper;
>>>>>>> 4d3502bd
<|MERGE_RESOLUTION|>--- conflicted
+++ resolved
@@ -1714,19 +1714,15 @@
     unwrap<T>(): T;
 }
 
-<<<<<<< HEAD
 // temporary
 type ResourceGroupsItem = unknown;
 
-=======
->>>>>>> 4d3502bd
 /**
  * Tests to see if something is a wrapper, by ensuring it is an object
  * and has an "unwrap" function
  * @param maybeWrapper An object to test if it is a wrapper
  * @returns True if a wrapper, false otherwise
  */
-<<<<<<< HEAD
 export declare function isWrapper(maybeWrapper: unknown): maybeWrapper is Wrapper;
 
 export declare function appResourceExperience<TPick extends unknown>(context: IActionContext, tdp: TreeDataProvider<ResourceGroupsItem>, resourceTypes?: AzExtResourceType | AzExtResourceType[], childItemFilter?: ContextValueFilter): Promise<TPick>;
@@ -1777,18 +1773,6 @@
 export declare type FindableByIdTreeNode = FindableByIdTreeNodeV2 | AzExtTreeItem;
 
 /**
- * Used to register VSCode tree node context menu commands that are in the host extension's tree. It wraps your callback with consistent error and telemetry handling
- * Use debounce property if you need a delay between clicks for this particular command
- * A telemetry event is automatically sent whenever a command is executed. The telemetry event ID will default to the same as the
- *   commandId passed in, but can be overridden per command with telemetryId
- * The telemetry event for this command will be named telemetryId if specified, otherwise it defaults to the commandId
- * NOTE: If the environment variable `DEBUGTELEMETRY` is set to a non-empty, non-zero value, then telemetry will not be sent. If the value is 'verbose' or 'v', telemetry will be displayed in the console window.
- */
-export declare function registerCommandWithTreeNodeUnwrapping<T>(commandId: string, callback: TreeNodeCommandCallback<T>, debounce?: number, telemetryId?: string): void;
-
-export declare function unwrapArgs<T>(treeNodeCallback: TreeNodeCommandCallback<T>): TreeNodeCommandCallback<T>;
-
-/**
  * Gets the Azure Resource Groups API
  */
 export declare function getResourceGroupsApi(apiVersionRange: AzureHostExtensionApi['apiVersion']): Promise<AzureHostExtensionApi>;
@@ -1797,7 +1781,4 @@
 /**
  * Get exported API from an extension
  */
-export declare function getApiExport<T>(extensionId: string): Promise<T | undefined>;
-=======
-export declare function isWrapper(maybeWrapper: unknown): maybeWrapper is Wrapper;
->>>>>>> 4d3502bd
+export declare function getApiExport<T>(extensionId: string): Promise<T | undefined>;