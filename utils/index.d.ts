/*---------------------------------------------------------------------------------------------
*  Copyright (c) Microsoft Corporation. All rights reserved.
*  Licensed under the MIT License. See License.txt in the project root for license information.
*--------------------------------------------------------------------------------------------*/

/* eslint-disable @typescript-eslint/no-explicit-any */

import type { Environment } from '@azure/ms-rest-azure-env';
import { CancellationToken, CancellationTokenSource, Disposable, Event, ExtensionContext, FileChangeEvent, FileChangeType, FileStat, FileSystemProvider, FileType, InputBoxOptions, MarkdownString, MessageItem, MessageOptions, OpenDialogOptions, OutputChannel, Progress, QuickPickItem, QuickPickOptions, TextDocumentShowOptions, ThemeIcon, TreeDataProvider, TreeItem, TreeItemCollapsibleState, Uri } from 'vscode';
import { TargetPopulation } from 'vscode-tas-client';
import { AzureExtensionApi, AzureExtensionApiProvider } from './api';
import type { Activity, ActivityTreeItemOptions, OnErrorActivityData, OnProgressActivityData, OnStartActivityData, OnSuccessActivityData } from './rgapi'; // This must remain `import type` or else a circular reference will result
import { AppResource } from './unified';

/**
 * Tree Data Provider for an *Az*ure *Ext*ension
 */
export declare class AzExtTreeDataProvider implements TreeDataProvider<AzExtTreeItem> {
    public onDidChangeTreeData: Event<AzExtTreeItem | undefined>;
    public onTreeItemCreate: Event<AzExtTreeItem>;

    /**
     * Azure Tree Data Provider
     * @param rootTreeItem The root tree item. This item will not actually be displayed - just used to provide children.
     * @param loadMoreCommandId The command your extension will register for the 'Load More...' tree item
     */
    public constructor(rootTreeItem: AzExtParentTreeItem, loadMoreCommandId: string);

    /**
     * Should not be called directly
     */
    public getTreeItem(treeItem: AzExtTreeItem): TreeItem;

    /**
     * Should not be called directly
     */
    public getChildren(treeItem?: AzExtParentTreeItem): Promise<AzExtTreeItem[]>;

    /**
     * Refreshes the tree
     * @param treeItem The treeItem to refresh or 'undefined' to refresh the whole tree
     */
    public refresh(context: IActionContext, treeItem?: AzExtTreeItem): Promise<void>;

    /**
     * Loads more children for a specific tree item
     * @param treeItem the load more tree item
     * @param context The action context
     */
    public loadMore(treeItem: AzExtTreeItem, context: IActionContext): Promise<void>;

    /**
     * Used to traverse the tree with a quick pick at each level. Primarily for command palette support
     * @param expectedContextValues a single context value or multiple matching context values matching the desired tree items
     * @param context The action context, with any additional user-defined properties that need to be passed along to `AzExtParentTreeItem.createChildImpl`
     * @param startingTreeItem An optional parameter to start the picker from somewhere other than the root of the tree
     */
    public showTreeItemPicker<T extends AzExtTreeItem>(expectedContextValues: string | RegExp | (string | RegExp)[], context: ITreeItemPickerContext & { canPickMany: true }, startingTreeItem?: AzExtTreeItem): Promise<T[]>;
    public showTreeItemPicker<T extends AzExtTreeItem>(expectedContextValues: string | RegExp | (string | RegExp)[], context: ITreeItemPickerContext, startingTreeItem?: AzExtTreeItem): Promise<T>;

    /**
     * Traverses a tree to find a node matching the given fullId of a tree item
     * @param fullId The full ID of the tree item
     * @param context The action context
     */
    public findTreeItem<T extends AzExtTreeItem>(fullId: string, context: IFindTreeItemContext): Promise<T | undefined>;

    /**
     * Optional method to return the parent of `element`.
     * Return `null` or `undefined` if `element` is a child of root.
     *
     * **NOTE:** This method should be implemented in order to access [reveal](#TreeView.reveal) API.
     *
     * @param element The element for which the parent has to be returned.
     * @return Parent of `element`.
     */
    public getParent(treeItem: AzExtTreeItem): Promise<AzExtTreeItem | undefined>;
}

export interface ILoadingTreeContext extends IActionContext {
    /**
     * A custom message to overwrite the default message while loading
     */
    loadingMessage?: string;

    /**
     * Number of seconds to delay before showing the progress message (default is 2)
     * This is meant to avoid flashing a progress message in cases where it takes less than 2 seconds to load everything
     */
    loadingMessageDelay?: number;
}

export interface IFindTreeItemContext extends ILoadingTreeContext {
    /**
     * If true, this will load all children when searching for the tree item
     */
    loadAll?: boolean;
}

export interface ITreeItemPickerContext extends IActionContext {
    /**
     * If set to true, the last (and _only_ the last) stage of the tree item picker will show a multi-select quick pick
     */
    canPickMany?: boolean;

    /**
     * If set to true, the 'Create new...' pick will not be displayed.
     * For example, this could be used when the command deletes a tree item.
     */
    suppressCreatePick?: boolean;

    /**
     * If set to true, the quick pick dialog will not close when focus moves out. Defaults to `true`.
     */
    ignoreFocusOut?: boolean;

    /**
     * When no item is available for user to pick, this message will be displayed in the error notification.
     * This will also suppress the report issue button.
     */
    noItemFoundErrorMessage?: string;
}

/**
 * Loose type to use for T1 and T2 versions of "@azure/ms-rest-js".  The Azure Account extension returns
 * credentials that will satisfy both T1 and T2 requirements
 */
export type AzExtServiceClientCredentials = AzExtServiceClientCredentialsT1 & AzExtServiceClientCredentialsT2;

/**
 * Loose interface to allow for the use of different versions of "@azure/ms-rest-js"
 * There's several cases where we don't control which "credentials" interface gets used, causing build errors even though the functionality itself seems to be compatible
 * For example: https://github.com/Azure/azure-sdk-for-js/issues/10045
 * Used specifically for T1 Azure SDKs
 */
export interface AzExtServiceClientCredentialsT1 {
    /**
     * Signs a request with the Authentication header.
     *
     * @param {WebResourceLike} webResource The WebResourceLike/request to be signed.
     * @returns {Promise<WebResourceLike>} The signed request object;
     */
    signRequest(webResource: any): Promise<any>;
}

/**
 * Loose interface to allow for the use of different versions of "@azure/ms-rest-js"
 * Used specifically for T2 Azure SDKs
 */
export interface AzExtServiceClientCredentialsT2 {
    /**
     * Gets the token provided by this credential.
     *
     * This method is called automatically by Azure SDK client libraries. You may call this method
     * directly, but you must also handle token caching and token refreshing.
     *
     * @param scopes - The list of scopes for which the token will have access.
     * @param options - The options used to configure any requests this
     *                TokenCredential implementation might make.
     */
    getToken(scopes?: string | string[], options?: any): Promise<any | null>;
}

/**
 * Information specific to the Subscription
 */
export interface ISubscriptionContext {
    credentials: AzExtServiceClientCredentials;
    subscriptionDisplayName: string;
    subscriptionId: string;
    subscriptionPath: string;
    tenantId: string;
    userId: string;
    environment: Environment;
    isCustomCloud: boolean;
}

export type TreeItemIconPath = string | Uri | { light: string | Uri; dark: string | Uri } | ThemeIcon;


/**
 * AzExtTreeItem properties that can be called but should not be overridden
 */
export interface SealedAzExtTreeItem {
    /**
     * This id represents the effective/serializable full id of the item in the tree. It always starts with the parent's fullId and ends with either the AzExtTreeItem.id property (if implemented) or AzExtTreeItem.label property
     * This is used for AzureTreeDataProvider.findTreeItem and openInPortal
     */
    readonly fullId: string;
    readonly parent?: AzExtParentTreeItem;
    readonly treeDataProvider: AzExtTreeDataProvider;

    /**
     * The subscription information for this branch of the tree
     * Throws an error if this branch of the tree is not actually for Azure resources
     */
    readonly subscription: ISubscriptionContext;

    /**
     * Values to mask in error messages whenever an action uses this tree item
     * NOTE: Some values are automatically masked without the need to add anything here, like the label and parts of the id if it's an Azure id
     */
    readonly valuesToMask: string[];

    /**
     * Set to true if the label of this tree item does not need to be masked
     */
    suppressMaskLabel?: boolean;

    /**
     * Refresh this node in the tree
     */
    refresh(context: IActionContext): Promise<void>;

    /**
     * This class wraps deleteTreeItemImpl and ensures the tree is updated correctly when an item is deleted
     */
    deleteTreeItem(context: IActionContext): Promise<void>;

    /**
     * Displays a 'Loading...' icon and temporarily changes the item's description while `callback` is being run
     */
    runWithTemporaryDescription(context: IActionContext, description: string, callback: () => Promise<void>): Promise<void>;
}

// AzExtTreeItem stuff we need them to implement

/**
 * AzExtTreeItem properties that can be overridden
 */
export interface AbstractAzExtTreeItem {

    id?: string;
    label: string;

    /**
     * Additional information about a tree item that is appended to the label with the format `label (description)`
     */
    description?: string;

    iconPath?: TreeItemIconPath;
    commandId?: string;
    tooltip?: string;

    collapsibleState?: TreeItemCollapsibleState;

    /**
     * The arguments to pass in when executing `commandId`. If not specified, this tree item will be used.
     */
    commandArgs?: unknown[];
    contextValue: string;

    /**
      * Implement this to display child resources. Should not be called directly
      * @param clearCache If true, you should start the "Load more..." process over
      * @param context The action context
      */
    loadMoreChildrenImpl?(clearCache: boolean, context: IActionContext): Promise<AzExtTreeItem[]>;

    /**
    * Implement this as a part of the "Load more..." action. Should not be called directly
    * @returns 'true' if there are more children and a "Load more..." node should be displayed
    */
    hasMoreChildrenImpl?(): boolean;

    /**
     * Implement this if you want the 'create' option to show up in the tree picker. Should not be called directly
     * @param context The action context and any additional user-defined options that are passed to the `AzExtParentTreeItem.createChild` or `AzExtTreeDataProvider.showTreeItemPicker`
     */
    createChildImpl?(context: ICreateChildImplContext): Promise<AzExtTreeItem>;

    /**
     * Override this if you want non-default (i.e. non-alphabetical) sorting of children. Should not be called directly
     * @param item1 The first item to compare
     * @param item2 The second item to compare
     * @returns A negative number if the item1 occurs before item2; positive if item1 occurs after item2; 0 if they are equivalent
     */
    compareChildrenImpl?(item1: AzExtTreeItem, item2: AzExtTreeItem): number;

    /**
    * If this treeItem should not show up in the tree picker or you want custom logic to show quick picks, implement this to provide a child that corresponds to the expectedContextValue. Should not be called directly
    * Otherwise, all children will be shown in the tree picker
    */
    pickTreeItemImpl?(expectedContextValues: (string | RegExp)[], context: IActionContext): AzExtTreeItem | undefined | Promise<AzExtTreeItem | undefined>;

    /**
     * Implement this to support the 'delete' action in the tree. Should not be called directly
     */
    deleteTreeItemImpl?(context: IActionContext): Promise<void>;

    /**
     * Implement this to execute any async code when this node is refreshed. Should not be called directly
     */
    refreshImpl?(context: IActionContext): Promise<void>;

    /**
     * Optional function to filter items displayed in the tree picker. Should not be called directly
     * If not implemented, it's assumed that 'isAncestorOf' evaluates to true
     */
    isAncestorOfImpl?(contextValue: string | RegExp): boolean;

    /**
     * If implemented, resolves the tooltip at the time of hovering, and the value of the `tooltip` property is ignored. Otherwise, the `tooltip` property is used.
     */
    resolveTooltip?(): Promise<string | MarkdownString>;
}

export type IAzExtTreeItem = AbstractAzExtTreeItem & SealedAzExtTreeItem;

export interface IAzExtParentTreeItem extends IAzExtTreeItem {
    /**
      * Implement this to display child resources. Should not be called directly
      * @param clearCache If true, you should start the "Load more..." process over
      * @param context The action context
      */
    loadMoreChildrenImpl(clearCache: boolean, context: IActionContext): Promise<AzExtTreeItem[]>;

    /**
    * Implement this as a part of the "Load more..." action. Should not be called directly
    * @returns 'true' if there are more children and a "Load more..." node should be displayed
    */
    hasMoreChildrenImpl(): boolean;
}

/**
 * Base class for all tree items in an *Az*ure *ext*ension, even if those resources aren't actually in Azure.
 * This provides more value than `TreeItem` (provided by `vscode`)
 * NOTE: *Impl methods are not meant to be called directly - just implemented.
 */
export declare abstract class AzExtTreeItem implements IAzExtTreeItem {
    //#region Properties implemented by base class
    /**
     * This is is used for the openInPortal action. It is also used per the following documentation copied from VS Code:
     * Optional id for the treeItem that has to be unique across tree. The id is used to preserve the selection and expansion state of the treeItem.
     *
     * If not provided, an id is generated using the treeItem's label. **Note** that when labels change, ids will change and that selection and expansion state cannot be kept stable anymore.
    */
    public set id(id: string | undefined)
    public get id(): string | undefined;
    public abstract label: string;

    /**
     * Additional information about a tree item that is appended to the label with the format `label (description)`
     */
    public set description(desc: string | undefined)
    public get description(): string | undefined;

    public set iconPath(ip: TreeItemIconPath | undefined);
    public get iconPath(): TreeItemIconPath | undefined;

    public set commandId(id: string | undefined);
    public get commandId(): string | undefined;

    public set tooltip(tt: string | undefined);
    public get tooltip(): string | undefined;

    /**
     * The arguments to pass in when executing `commandId`. If not specified, this tree item will be used.
     */
    public commandArgs?: unknown[];
    public abstract contextValue: string;
    //#endregion

    /**
     * This id represents the effective/serializable full id of the item in the tree. It always starts with the parent's fullId and ends with either the AzExtTreeItem.id property (if implemented) or AzExtTreeItem.label property
     * This is used for AzureTreeDataProvider.findTreeItem and openInPortal
     */
    public readonly fullId: string;
    public readonly parent?: AzExtParentTreeItem;
    public readonly treeDataProvider: AzExtTreeDataProvider;

    /**
     * The subscription information for this branch of the tree
     * Throws an error if this branch of the tree is not actually for Azure resources
     */
    public get subscription(): ISubscriptionContext;

    /**
     * Values to mask in error messages whenever an action uses this tree item
     * NOTE: Some values are automatically masked without the need to add anything here, like the label and parts of the id if it's an Azure id
     */
    public readonly valuesToMask: string[];

    /**
     * Set to true if the label of this tree item does not need to be masked
     */
    public suppressMaskLabel?: boolean;

    /**
     * @param parent The parent of the new tree item or 'undefined' if it is a root item
     */
    public constructor(parent: AzExtParentTreeItem | undefined);

    //#region Methods implemented by base class
    /**
     * Implement this to support the 'delete' action in the tree. Should not be called directly
     */
    public deleteTreeItemImpl?(context: IActionContext): Promise<void>;

    /**
     * Implement this to execute any async code when this node is refreshed. Should not be called directly
     */
    public refreshImpl?(context: IActionContext): Promise<void>;

    /**
     * Optional function to filter items displayed in the tree picker. Should not be called directly
     * If not implemented, it's assumed that 'isAncestorOf' evaluates to true
     */
    public isAncestorOfImpl?(contextValue: string | RegExp): boolean;
    //#endregion

    /**
     * Refresh this node in the tree
     */
    public refresh(context: IActionContext): Promise<void>;

    /**
     * This class wraps deleteTreeItemImpl and ensures the tree is updated correctly when an item is deleted
     */
    public deleteTreeItem(context: IActionContext): Promise<void>;

    /**
     * Displays a 'Loading...' icon and temporarily changes the item's description while `callback` is being run
     */
    public runWithTemporaryDescription(context: IActionContext, description: string, callback: () => Promise<void>): Promise<void>;

    /**
     * If implemented, resolves the tooltip at the time of hovering, and the value of the `tooltip` property is ignored. Otherwise, the `tooltip` property is used.
     */
    public resolveTooltip?(): Promise<string | MarkdownString>;
}

export interface IGenericTreeItemOptions {
    id?: string;
    label: string;
    description?: string;
    iconPath?: TreeItemIconPath;
    commandId?: string;
    contextValue: string;

    /**
     * If true, the tree item picker will execute `commandId`, refresh the tree, and re-prompt at the same level of the tree.
     * For example, if the command is "Sign in to Azure...", this will execute a sign-in, refresh the tree, and prompt again for subscriptions.
     * If `commandId` is not defined, it will throw an error.
     */
    includeInTreeItemPicker?: boolean;
}

/**
 * A convenience class used for very basic tree items
 */
export declare class GenericTreeItem extends AzExtTreeItem {
    public label: string;
    public contextValue: string;
    constructor(parent: AzExtParentTreeItem | undefined, options: IGenericTreeItemOptions);
}

export interface IInvalidTreeItemOptions {
    label: string;
    contextValue: string;

    /**
     * Defaults to "Invalid" if undefined
     */
    description?: string;

    /**
     * Any arbitrary data to include with this tree item
     */
    data?: unknown;
}

export declare class InvalidTreeItem extends AzExtParentTreeItem {
    public contextValue: string;
    public label: string;
    public get iconPath(): TreeItemIconPath;
    public readonly data?: unknown;

    constructor(parent: AzExtParentTreeItem, error: unknown, options: IInvalidTreeItemOptions);

    public loadMoreChildrenImpl(): Promise<AzExtTreeItem[]>;
    public hasMoreChildrenImpl(): boolean;
}

/**
 * Base class for all parent tree items in an *Az*ure *ext*ension, even if those resources aren't actually in Azure.
 * This provides more value than `TreeItem` (provided by `vscode`)
 * NOTE: *Impl methods are not meant to be called directly - just implemented.
 */
export declare abstract class AzExtParentTreeItem extends AzExtTreeItem implements IAzExtParentTreeItem {
    //#region Properties implemented by base class
    /**
     * This will be used in the tree picker prompt when selecting children
     */
    childTypeLabel?: string;


    /**
     * If true and there is only one child node, that child will automatically be used in the tree item picker.
     * Otherwise, it will prompt for a child like normal.
     */
    autoSelectInTreeItemPicker?: boolean;

    /**
     * If true, an advanced creation pick will be shown in the tree item picker
     */
    supportsAdvancedCreation?: boolean;

    /**
     * If specified, this will be shown instead of the default message `Create new ${this.childTypeLabel}...` in the tree item picker
     */
    createNewLabel?: string;
    //#endregion

    //#region Methods implemented by base class
    /**
     * Implement this to display child resources. Should not be called directly
     * @param clearCache If true, you should start the "Load more..." process over
     * @param context The action context
     */
    public abstract loadMoreChildrenImpl(clearCache: boolean, context: IActionContext): Promise<AzExtTreeItem[]>;

    /**
     * Implement this as a part of the "Load more..." action. Should not be called directly
     * @returns 'true' if there are more children and a "Load more..." node should be displayed
     */
    public abstract hasMoreChildrenImpl(): boolean;

    /**
     * Implement this if you want the 'create' option to show up in the tree picker. Should not be called directly
     * @param context The action context and any additional user-defined options that are passed to the `AzExtParentTreeItem.createChild` or `AzExtTreeDataProvider.showTreeItemPicker`
     */
    createChildImpl?(context: ICreateChildImplContext): Promise<AzExtTreeItem>;

    /**
     * Override this if you want non-default (i.e. non-alphabetical) sorting of children. Should not be called directly
     * @param item1 The first item to compare
     * @param item2 The second item to compare
     * @returns A negative number if the item1 occurs before item2; positive if item1 occurs after item2; 0 if they are equivalent
     */
    compareChildrenImpl(item1: AzExtTreeItem, item2: AzExtTreeItem): number;

    /**
     * If this treeItem should not show up in the tree picker or you want custom logic to show quick picks, implement this to provide a child that corresponds to the expectedContextValue. Should not be called directly
     * Otherwise, all children will be shown in the tree picker
     */
    pickTreeItemImpl?(expectedContextValues: (string | RegExp)[], context: IActionContext): AzExtTreeItem | undefined | Promise<AzExtTreeItem | undefined>;
    //#endregion

    /**
     * Used to ensure a single invalid object does not prevent display of other valid objects
     * Invalid objects will be shown with the error and the object's name. If the name cannot be determined for any invalid objects, a TreeItem will be added to the end with a generic label like "Some items cannot be displayed"
     * @param sourceArray The collection of source objects before converting to TreeItems
     * @param invalidContextValue The context value to use for invalid source objects
     * @param createTreeItem A function that converts a source object to a TreeItem. Return undefined if you want this object to be skipped.
     * @param getLabelOnError A minimal function that gets the label to display for an invalid source object
     */
    createTreeItemsWithErrorHandling<TSource>(
        sourceArray: TSource[] | undefined | null,
        invalidContextValue: string,
        createTreeItem: (source: TSource) => AzExtTreeItem | undefined | Promise<AzExtTreeItem | undefined>,
        getLabelOnError: (source: TSource) => string | undefined | Promise<string | undefined>): Promise<AzExtTreeItem[]>;

    /**
     * This class wraps createChildImpl and ensures the tree is updated correctly when an item is created
     * @param context The action context, with any additional user-defined properties that need to be passed along to `AzExtParentTreeItem.createChildImpl`
     */
    createChild<T extends AzExtTreeItem>(context: IActionContext): Promise<T>;

    /**
     * Get the currently cached children for this tree item. This will load the first batch if they have not been loaded yet.
     * @param context The action context
     */
    getCachedChildren(context: IActionContext): Promise<AzExtTreeItem[]>;

    /**
     * Loads all children and displays a progress notification allowing the user to cancel.
     * @throws `UserCancelledError` if the user cancels.
     */
    loadAllChildren(context: ILoadingTreeContext): Promise<AzExtTreeItem[]>;
}

export interface ICreateChildImplContext extends IActionContext {
    /**
     * Call this function to show a "Creating..." item in the tree while the create is in progress
     */
    showCreatingTreeItem(label: string): void;

    /**
     * Indicates advanced creation should be used
     */
    advancedCreation?: boolean;
}

export declare class UserCancelledError extends Error {
    constructor(stepName?: string);
}

export declare class NoResourceFoundError extends Error { }

export type CommandCallback = (context: IActionContext, ...args: any[]) => any;

/**
 * Used to register VSCode commands. It wraps your callback with consistent error and telemetry handling
 * Use debounce property if you need a delay between clicks for this particular command
 * A telemetry event is automatically sent whenever a command is executed. The telemetry event ID will default to the same as the
 *   commandId passed in, but can be overridden per command with telemetryId
 * The telemetry event for this command will be named telemetryId if specified, otherwise it defaults to the commandId
 * NOTE: If the environment variable `DEBUGTELEMETRY` is set to a non-empty, non-zero value, then telemetry will not be sent. If the value is 'verbose' or 'v', telemetry will be displayed in the console window.
 */
export declare function registerCommand(commandId: string, callback: CommandCallback, debounce?: number, telemetryId?: string): void;

/**
 * Used to register VSCode events. It wraps your callback with consistent error and telemetry handling
 * NOTE #1: By default, this sends a telemetry event every single time the event fires. It it recommended to use 'context.telemetry.suppressIfSuccessful' to only send events if they apply to your extension
 * NOTE #2: If the environment variable `DEBUGTELEMETRY` is set to a non-empty, non-zero value, then telemetry will not be sent. If the value is 'verbose' or 'v', telemetry will be displayed in the console window.
 */
export declare function registerEvent<T>(eventId: string, event: Event<T>, callback: (context: IActionContext, ...args: any[]) => any): void;

/**
 * NOTE: If the environment variable `DEBUGTELEMETRY` is set to a non-empty, non-zero value, then telemetry will not be sent. If the value is 'verbose' or 'v', telemetry will be displayed in the console window.
 */
export declare function callWithTelemetryAndErrorHandling<T>(callbackId: string, callback: (context: IActionContext) => T | PromiseLike<T>): Promise<T | undefined>;

/**
 * NOTE: If the environment variable `DEBUGTELEMETRY` is set to a non-empty, non-zero value, then telemetry will not be sent. If the value is 'verbose' or 'v', telemetry will be displayed in the console window.
 */
export declare function callWithTelemetryAndErrorHandlingSync<T>(callbackId: string, callback: (context: IActionContext) => T): T | undefined;

/**
 * Used to mask values in error messages to protect user's confidential information from displaying in output and telemetry
 */
export declare function callWithMaskHandling<T>(callback: () => Promise<T>, valueToMask: string): Promise<T>;

/**
 * Add an extension-wide value to mask for all commands
 * This will apply to telemetry and "Report Issue", but _not_ VS Code UI (i.e. the error notification or output channel)
 * IMPORTANT: For the most sensitive information, `callWithMaskHandling` should be used instead
 */
export declare function addExtensionValueToMask(...values: (string | undefined)[]): void;

/**
 * A generic context object that describes the behavior of an action and allows for specifying custom telemetry properties and measurements
 * You may also extend this object if you need to pass along custom properties through things like a wizard or tree item picker
 */
export interface IActionContext {
    /**
     * Describes the behavior of telemetry for this action
     */
    telemetry: ITelemetryContext;

    /**
     * Describes the behavior of error handling for this action
     */
    errorHandling: IErrorHandlingContext;

    /**
     * Custom implementation of common methods that handle user input (as opposed to using `vscode.window`)
     * Provides additional functionality to support wizards, grouping, 'recently used', telemetry, etc.
     * For more information, see the docs on each method and on each `options` object
     */
    ui: IAzureUserInput;

    /**
     * Add a value to mask for this action
     * This will apply to telemetry and "Report Issue", but _not_ VS Code UI (i.e. the error notification or output channel)
     * IMPORTANT: For the most sensitive information, `callWithMaskHandling` should be used instead
     */
    valuesToMask: string[];
}

export interface ITelemetryContext {
    /**
     * Custom properties that will be included in telemetry
     */
    properties: TelemetryProperties;

    /**
     * Custom measurements that will be included in telemetry
     */
    measurements: TelemetryMeasurements;

    /**
     * Defaults to `false`. If true, successful events are suppressed from telemetry, but cancel and error events are still sent.
     */
    suppressIfSuccessful?: boolean;

    /**
     * Defaults to `false`. If true, all events are suppressed from telemetry.
     */
    suppressAll?: boolean;

    /**
     * If true, any error message for this event will not be tracked in telemetry
     */
    maskEntireErrorMessage?: boolean;

    /**
     * Will be appended to the end of the telemetry event name if specified. This is typically used when the original event has been suppressed/retired for some reason
     */
    eventVersion?: number;
}

export interface AzExtErrorButton extends MessageItem {
    /**
     * To be called if the button is clicked
     */
    callback: () => Promise<void>;
}

export interface IErrorHandlingContext {
    /**
     * Defaults to `false`. If true, does not display this error to the user and does not include it in the "Report Issue" command.
     */
    suppressDisplay?: boolean;

    /**
     * Defaults to `false`. If true, re-throws error outside the context of this action.
     */
    rethrow?: boolean;

    /**
     * Defaults to `false`. If true, does not show the "Report Issue" button in the error notification.
     */
    suppressReportIssue?: boolean;

    /**
     * Defaults to `false`. If true, this error will be included in the "Report Issue" command regardless of `suppressDisplay`
     */
    forceIncludeInReportIssueCommand?: boolean;

    /**
     * Additional buttons to include in error notification besides "Report an Issue"
     */
    buttons?: AzExtErrorButton[];

    /**
     * Custom properties that will be included in any error reports generated during this action
     */
    issueProperties: { [key: string]: string | undefined };
}

export interface TelemetryProperties {
    /**
     * Defaults to `false`
     * This is used to more accurately track usage, since activation events generally shouldn't 'count' as usage
     */
    isActivationEvent?: 'true' | 'false';
    result?: 'Succeeded' | 'Failed' | 'Canceled';
    error?: string;
    errorMessage?: string;

    /**
     * @deprecated Specify a stepName in the constructor of `UserCancelledError` or on `AzExtUserInputOptions` instead
     */
    cancelStep?: string;

    /**
     * The last step attempted regardless of the result of the action. Will be automatically set in most cases
     */
    lastStep?: string;

    [key: string]: string | undefined;
}

export interface TelemetryMeasurements {
    duration?: number;
    [key: string]: number | undefined;
}

export interface IHandlerContext extends IActionContext {
    /**
     * The id for the callback, used as the id for the telemetry event. This may be modified by any handler
     */
    callbackId: string;
}

export interface IErrorHandlerContext extends IHandlerContext {
    /**
     * The error to be handled. This may be modified by any handler
     */
    error: unknown;
}

export type ErrorHandler = (context: IErrorHandlerContext) => void;

export type TelemetryHandler = (context: IHandlerContext) => void;

export type OnActionStartHandler = (context: IHandlerContext) => void;

/**
 * Register a handler to run right after an `IActionContext` is created and before the action starts
 * NOTE: If more than one handler is registered, they are run in an arbitrary order.
 */
export declare function registerOnActionStartHandler(handler: OnActionStartHandler): Disposable;

/**
 * Register a handler to run after a callback errors out, but before the default error handling.
 * NOTE: If more than one handler is registered, they are run in an arbitrary order.
 */
export declare function registerErrorHandler(handler: ErrorHandler): Disposable;

/**
 * Register a handler to run after a callback finishes, but before the default telemetry handling.
 * NOTE: If more than one handler is registered, they are run in an arbitrary order.
 */
export declare function registerTelemetryHandler(handler: TelemetryHandler): Disposable;

export declare function parseError(error: any): IParsedError;

export interface IParsedError {
    errorType: string;
    message: string;
    stack?: string;
    stepName?: string;
    isUserCancelledError: boolean;
}

export type PromptResult = {
    value: string | QuickPickItem | QuickPickItem[] | MessageItem | Uri[];

    /**
     * True if the user did not change from the default value, currently only supported for `showInputBox`
     */
    matchesDefault?: boolean;
};

/**
 * Wrapper interface of several methods that handle user input
 * The implementations of this interface are accessed through `IActionContext.ui` or `TestActionContext.ui` (in the "@microsoft/vscode-azext-dev" package)
 */
export interface IAzureUserInput {
    readonly onDidFinishPrompt: Event<PromptResult>;

    /**
    * Shows a multi-selection list.
    *
    * @param items An array of items, or a promise that resolves to an array of items.
    * @param options Configures the behavior of the selection list.
    * @throws `UserCancelledError` if the user cancels.
    * @return A promise that resolves to an array of items the user picked.
    */
    showQuickPick<T extends QuickPickItem>(items: T[] | Thenable<T[]>, options: IAzureQuickPickOptions & { canPickMany: true }): Promise<T[]>;

    /**
      * Shows a selection list.
      * Automatically persists the 'recently used' item and displays that at the top of the list
      *
      * @param items An array of items, or a promise that resolves to an array of items.
      * @param options Configures the behavior of the selection list.
      * @throws `UserCancelledError` if the user cancels.
      * @return A promise that resolves to the item the user picked.
      */
    showQuickPick<T extends QuickPickItem>(items: T[] | Thenable<T[]>, options: IAzureQuickPickOptions): Promise<T>;

    /**
     * Opens an input box to ask the user for input.
     *
     * @param options Configures the behavior of the input box.
     * @throws `UserCancelledError` if the user cancels.
     * @return A promise that resolves to a string the user provided.
     */
    showInputBox(options: AzExtInputBoxOptions): Promise<string>;

    /**
     * Show a warning message.
     *
     * @param message The message to show.
     * @param items A set of items that will be rendered as actions in the message.
     * @throws `UserCancelledError` if the user cancels.
     * @return A thenable that resolves to the selected item when being dismissed.
     */
    showWarningMessage<T extends MessageItem>(message: string, ...items: T[]): Promise<T>;

    /**
     * Show a warning message.
     *
     * @param message The message to show.
     * @param options Configures the behavior of the message.
     * @param items A set of items that will be rendered as actions in the message.
     * @throws `UserCancelledError` if the user cancels.
     * @return A thenable that resolves to the selected item when being dismissed.
     */
    showWarningMessage<T extends MessageItem>(message: string, options: IAzureMessageOptions, ...items: T[]): Promise<T>;

    /**
     * Shows a file open dialog to the user which allows to select a file
     * for opening-purposes.
     *
     * @param options Options that control the dialog.
     * @throws `UserCancelledError` if the user cancels.
     * @returns A promise that resolves to the selected resources.
     */
    showOpenDialog(options: AzExtOpenDialogOptions): Promise<Uri[]>;
}

/**
 * Common options used for all user input in Azure Extensions
 */
export interface AzExtUserInputOptions {
    /**
     * Optional step name to be used in telemetry
     */
    stepName?: string;
}

/**
 * Provides additional options for QuickPickItems used in Azure Extensions
 */
export interface IAzureQuickPickItem<T = undefined> extends QuickPickItem {
    /**
     * An optional id to uniquely identify this item across sessions, used in persisting previous selections
     * If not specified, a hash of the label will be used
     */
    id?: string;

    data: T;

    /**
     * Callback to use when this item is picked, instead of returning the pick
     * This is not compatible with `canPickMany`
     */
    onPicked?: () => void | Promise<void>;

    /**
     * The group that this pick belongs to. Set `IAzureQuickPickOptions.enableGrouping` for this property to take effect
     */
    group?: string;

    /**
     * Optionally used to suppress persistence for this item, defaults to `false`
     */
    suppressPersistence?: boolean;
}

/**
 * Provides additional options for QuickPicks used in Azure Extensions
 */
export interface IAzureQuickPickOptions extends QuickPickOptions, AzExtUserInputOptions {
    /**
     * An optional id to identify this QuickPick across sessions, used in persisting previous selections
     * If not specified, a hash of the placeHolder will be used
     */
    id?: string;

    /**
     * Optionally used to suppress persistence for this quick pick, defaults to `false`
     */
    suppressPersistence?: boolean;

    /**
     * Optionally used to select default picks in a multi-select quick pick
     */
    isPickSelected?: (p: QuickPickItem) => boolean;

    /**
     * If true, you must specify a `group` property on each `IAzureQuickPickItem` and the picks will be grouped into collapsible sections
     * This is not compatible with `canPickMany`
     */
    enableGrouping?: boolean;

    /**
     * Optional message to display while the quick pick is loading instead of the normal placeHolder.
     */
    loadingPlaceHolder?: string;

    /**
     * Optional message to display when no picks are found
     */
    noPicksMessage?: string;

    /**
     * Optional property that will display a ? button in the quickpick window that opens a url when clicked
     */
    learnMoreLink?: string;
}

/**
 * Provides additional options for dialogs used in Azure Extensions
 */
export interface IAzureMessageOptions extends MessageOptions, AzExtUserInputOptions {
    /**
     * If specified, a "Learn more" button will be added to the dialog and it will re-prompt every time the user clicks "Learn more"
     */
    learnMoreLink?: string;
}

/**
 * Provides additional options for input boxes used in Azure Extensions
 */
export interface AzExtInputBoxOptions extends InputBoxOptions, AzExtUserInputOptions {
    /**
     * Optional property that will display a ? button in the input window that opens a url when clicked
     */
    learnMoreLink?: string;
}

/**
* Provides additional options for open dialogs used in Azure Extensions
*/
export interface AzExtOpenDialogOptions extends OpenDialogOptions, AzExtUserInputOptions { }

export interface IWizardOptions<T extends IActionContext> {
    /**
     * The steps to prompt for user input, in order
     */
    promptSteps?: AzureWizardPromptStep<T>[];

    /**
     * The steps to execute, in order
     */
    executeSteps?: AzureWizardExecuteStep<T>[];

    /**
     * A title used when prompting
     */
    title?: string;

    /**
     * If true, step count will not be displayed for the entire wizard. Defaults to false.
     */
    hideStepCount?: boolean;

    /**
    * If true, a loading prompt will be displayed if there are long delays between wizard steps.
    */
    showLoadingPrompt?: boolean;
}

export type ActivityTask<R> = (progress: Progress<{ message?: string, increment?: number }>, cancellationToken: CancellationToken) => Promise<R>;

export declare abstract class ActivityBase<R> implements Activity {
    public readonly onStart: Event<OnStartActivityData>;
    public readonly onProgress: Event<OnProgressActivityData>;
    public readonly onSuccess: Event<OnSuccessActivityData>;
    public readonly onError: Event<OnErrorActivityData>;

    public readonly task: ActivityTask<R>;
    public readonly id: string;
    public readonly cancellationTokenSource: CancellationTokenSource;

    abstract initialState(): ActivityTreeItemOptions;
    abstract successState(): ActivityTreeItemOptions;
    abstract errorState(error: IParsedError): ActivityTreeItemOptions;

    public constructor(task: ActivityTask<R>);
    public report(progress: { message?: string; increment?: number }): void;
    public run(): Promise<void>;
}

/**
 * A wizard that links several user input steps together
 */
export declare class AzureWizard<T extends IActionContext & Partial<ExecuteActivityContext>> {
    /**
     * @param wizardContext  A context object that should be used to pass information between steps
     * @param options Options describing this wizard
     */
    public constructor(wizardContext: T, options: IWizardOptions<T>);

    public prompt(): Promise<void>;
    public execute(): Promise<void>;
}

export declare interface ExecuteActivityContext {
    registerActivity: (activity: Activity) => Promise<void>;
    /**
     * Becomes label of activity tree item, defaults to wizard title or "Azure Activity"
     */
    activityTitle?: string;
    /**
     * Set to show a "Click to view resource" child on success.
     */
    activityResult?: AppResource;
    /**
     * Hide activity notifications
     */
    suppressNotification?: boolean;
}

export declare abstract class AzureWizardExecuteStep<T extends IActionContext> {
    /**
     * The priority of this step. A smaller value will be executed first.
     */
    public abstract priority: number;

    /**
     * Optional id used to determine if this step is unique, for things like caching values and telemetry
     * If not specified, the class name will be used instead
     */
    public id?: string;

    /**
     * Execute the step
     */
    public abstract execute(wizardContext: T, progress: Progress<{ message?: string; increment?: number }>): Promise<void>;

    /**
     * Return true if this step should execute based on the current state of the wizardContext
     * Used to prevent duplicate executions from sub wizards and unnecessary executions for values that had a default
     */
    public abstract shouldExecute(wizardContext: T): boolean;
}

export declare abstract class AzureWizardPromptStep<T extends IActionContext> {
    /**
     * If true, step count will not be displayed when prompting. Defaults to false.
     */
    public hideStepCount: boolean;

    /**
     * If true, multiple steps of the same type can be shown in a wizard. By default, duplicate steps are filtered out
     * NOTE: You can also use the `id` property to prevent a step from registering as a duplicate in the first place
     */
    public supportsDuplicateSteps: boolean;

    /**
     * Optional id used to determine if this step is unique, for things like caching values and telemetry
     * If not specified, the class name will be used instead
     */
    public id?: string;

    /**
     * Prompt the user for input
     */
    public abstract prompt(wizardContext: T): Promise<void>;

    /**
     * Optionally return a subwizard. This will be called after `prompt`
     */
    public getSubWizard?(wizardContext: T): Promise<IWizardOptions<T> | undefined>;

    /**
     * Return true if this step should prompt based on the current state of the wizardContext
     * Used to prevent duplicate prompts from sub wizards, unnecessary prompts for values that had a default, and to accurately describe the number of steps
     */
    public abstract shouldPrompt(wizardContext: T): boolean;
}

export type ISubscriptionActionContext = ISubscriptionContext & IActionContext;

export interface IAzureNamingRules {
    minLength: number;
    maxLength: number;

    /**
     * A RegExp specifying the invalid characters.
     * For example, /[^a-z0-9]/ would specify that only lowercase, alphanumeric characters are allowed.
     */
    invalidCharsRegExp: RegExp;

    /**
     * Specify this if only lowercase letters are allowed
     * This is a separate property than `invalidCharsRegExp` because the behavior can be different.
     * For example, when generating a relatedName, we can convert uppercase letters to lowercase instead of just removing them.
     */
    lowercaseOnly?: boolean;
}

export interface IRelatedNameWizardContext extends IActionContext {
    /**
     * A task that evaluates to the related name that should be used as the default for other new resources or undefined if a unique name could not be found
     * The task will be defined after `AzureNameStep.prompt` occurs.
     */
    relatedNameTask?: Promise<string | undefined>;
}

/**
 * A generic class for a step that specifies the name of a new resource, used to generate a related name for other new resources.
 * You must implement `isRelatedNameAvailable` and assign `wizardContext.relatedNameTask` to the result of `generateRelatedName`
 */
export declare abstract class AzureNameStep<T extends IRelatedNameWizardContext> extends AzureWizardPromptStep<T> {
    /**
     * This method will by called by `generateRelatedName` when trying to find a unique suffix for the related name
     * @param wizardContext The context of the wizard.
     * @param name The name that will be checked.
     */
    protected abstract isRelatedNameAvailable(wizardContext: T, name: string): Promise<boolean>;

    /**
     * Generates a related name for new resources
     * @param wizardContext The context of the wizard.
     * @param name The original name to base the related name on.
     * @param namingRules The rules that the name must adhere to. You may specify an array of rules if the related name will be used for multiple resource types.
     * @returns A name that conforms to the namingRules and has a numeric suffix attached to make the name unique, or undefined if a unique name could not be found
     */
    protected generateRelatedName(wizardContext: T, name: string, namingRules: IAzureNamingRules | IAzureNamingRules[]): Promise<string | undefined>;
}

/**
 * Common dialog responses used in Azure extensions
 */
export declare namespace DialogResponses {
    export const yes: MessageItem;
    export const no: MessageItem;
    export const cancel: MessageItem;
    export const deleteResponse: MessageItem;
    export const learnMore: MessageItem;
    export const dontWarnAgain: MessageItem;
    export const skipForNow: MessageItem;
    export const upload: MessageItem;
    export const alwaysUpload: MessageItem;
    export const dontUpload: MessageItem;
    export const reportAnIssue: MessageItem;
}

/**
 * Call this to register common variables used throughout the UI package.
 */
export declare function registerUIExtensionVariables(extVars: UIExtensionVariables): void;

/**
 * Call this to create the experimentation service adapter
 * @param ctx The extension context
 * @param targetPopulation Can be Team, Internal, Insiders, or Public. The definitions are somewhat subjective but generally:
 * Team is the devs and test team.
 * Internal is Microsoft
 * Insiders is anyone installing alpha builds
 * Public is everyone
 * NOTE: if unspecified, this will be "Team" if the extension is running in the Development Host, "Insiders" if the extension version contains "alpha", otherwise "Public"
 */
export declare function createExperimentationService(ctx: ExtensionContext, targetPopulation?: TargetPopulation): Promise<IExperimentationServiceAdapter>;

/**
 * Interface for common extension variables used throughout the UI package.
 */
export interface UIExtensionVariables {
    context: ExtensionContext;
    outputChannel: IAzExtOutputChannel;

    /**
     * Set to true if not running under a webpacked 'dist' folder as defined in '@microsoft/vscode-azext-dev'
     */
    ignoreBundle?: boolean;
}

/**
 * Interface for experimentation service adapter
 */
export interface IExperimentationServiceAdapter {
    /**
     * Gets whether or not the flight is enabled from the cache (which will be ~1 session delayed)
     * @param flight The flight variable name
     */
    isCachedFlightEnabled(flight: string): Promise<boolean>;

    /**
     * Gets whether or not the flight is enabled directly from the web. This is slower than cache and can result in behavior changing mid-session.
     * @param flight The flight variable name
     */
    isLiveFlightEnabled(flight: string): Promise<boolean>;

    /**
     * Gets a treatment variable from the cache (which will be ~1 session delayed)
     * @param name The variable name
     */
    getCachedTreatmentVariable<T extends string | number | boolean>(name: string): Promise<T | undefined>;

    /**
     * Gets a treatment variable directly from the web. This is slower than cache and can result in behavior changing mid-session.
     * @param name The variable name
     */
    getLiveTreatmentVariable<T extends string | number | boolean>(name: string): Promise<T | undefined>;
}

export interface IAddUserAgent {
    addUserAgentInfo(additionalUserAgentInfo: any): void;
}

/**
 * Retrieves a user agent string specific to the VS Code extension, of the form `${extensionName}/${extensionVersion}`,
 * and appends it to the given user agent string, if it isn't already in the string. Passing in no existingUserAgent
 * will return just the extension portion to use in a user agent.
 */
export declare function appendExtensionUserAgent(existingUserAgent?: string): string;

/**
 * Wraps an Azure Extension's API in a very basic provider that adds versioning.
 * Multiple APIs with different versions can be supplied, but ideally a single backwards-compatible API is all that's necessary.
 */
export declare function createApiProvider(azExts: AzureExtensionApi[]): AzureExtensionApiProvider;

/**
 * Wrapper for vscode.OutputChannel that handles AzureExtension behavior for outputting messages
 */
export interface IAzExtOutputChannel extends OutputChannel {

    /**
     * appendLog adds the current timestamps to all messages
     * @param value The message to be printed
     * @param options.resourceName The name of the resource. If provided, the resource name will be prefixed to the message
     * @param options.date The date to prepend before the message, otherwise it defaults to Date.now()
     */
    appendLog(value: string, options?: { resourceName?: string, date?: Date }): void;
}

/**
 * Create a new AzExtOutputChannel with the given name and the extensionPrefix.
 *
 * @param name Human-readable string which will be used to represent the channel in the UI.
 * @param extensionPrefix The configuration prefix for the extension, used to access the enableOutputTimestamps setting
 */
export declare function createAzExtOutputChannel(name: string, extensionPrefix: string): IAzExtOutputChannel;

/**
 * Opens a read-only editor to display json content
 * @param node Typically (but not strictly) an `AzExtTreeItem`. `label` is used for the file name displayed in VS Code and `fullId` is used to uniquely identify this file
 * @param data The data to stringify and display
 */
export declare function openReadOnlyJson(node: { label: string, fullId: string }, data: {}): Promise<void>;

export declare class ReadOnlyContent {
    public append(content: string): Promise<void>;
    public clear(): void;
}

/**
 * Opens a read-only editor to display content
 * @param node Typically (but not strictly) an `AzExtTreeItem`. `label` is used for the file name displayed in VS Code and `fullId` is used to uniquely identify this file
 * @param content The content to display
 * @param fileExtension The file extension
 * @param options Options for showing the text document
 */
export declare function openReadOnlyContent(node: { label: string, fullId: string }, content: string, fileExtension: string, options?: TextDocumentShowOptions): Promise<ReadOnlyContent>;

/**
 * The event used to signal an item change for `AzExtTreeFileSystem`
 */
export type AzExtItemChangeEvent<TItem> = { type: FileChangeType; item: TItem };

/**
 * The query of a URI used in `AzExtTreeFileSystem`
 */
export type AzExtItemQuery = {
    /**
     * The identifier of the item. Will not be displayed to the user
     */
    id: string;

    [key: string]: string | string[] | undefined;
};

/**
 * The basic parts of a URI used in `AzExtTreeFileSystem`
 */
export type AzExtItemUriParts = {
    /**
     * For display-purposes only. Will affect the tab-title and "Open Editors" panel
     */
    filePath: string;

    query: AzExtItemQuery;
};

/**
 * A virtual file system based around AzExTreeItems that only supports viewing/editing single files.
 */
export declare abstract class AzExtTreeFileSystem<TItem extends AzExtTreeItem> implements FileSystemProvider {
    public abstract scheme: string;

    public constructor(tree: AzExtTreeDataProvider);

    public get onDidChangeFile(): Event<FileChangeEvent[]>;

    /**
     * Retrieve the file path for an item, for display-purposes only. Will affect the tab-title and "Open Editors" panel
     *
     * @param item The item represented by the uri.
     */
    public abstract getFilePath(item: TItem): string;

    /**
     * Retrieve metadata about a file.
     *
     * Note that the metadata for symbolic links should be the metadata of the file they refer to.
     * Still, the [SymbolicLink](#FileType.SymbolicLink)-type must be used in addition to the actual type, e.g.
     * `FileType.SymbolicLink | FileType.Directory`.
     *
     * @param context The action context
     * @param item The item represented by the uri.
     * @param originalUri The original uri for the item.
     * @return The file metadata about the file.
     * @throws [`FileNotFound`](#FileSystemError.FileNotFound) when `item` is not found.
     */
    public abstract statImpl(context: IActionContext, item: TItem, originalUri: Uri): Promise<FileStat>;

    /**
     * Read the entire contents of a file.
     *
     * @param context The action context
     * @param item The item represented by the uri.
     * @param originalUri The original uri for the item.
     * @return An array of bytes or a thenable that resolves to such.
     * @throws [`FileNotFound`](#FileSystemError.FileNotFound) when `item` is not found.
     */
    public abstract readFileImpl(context: IActionContext, item: TItem, originalUri: Uri): Promise<Uint8Array>;

    /**
     * Write data to a file, replacing its entire contents.
     *
     * @param context The action context
     * @param item The item represented by the uri.
     * @param content The new content of the file.
     * @param originalUri The original uri for the item.
     * @throws [`FileNotFound`](#FileSystemError.FileNotFound) when `item` is not found.
     */
    public abstract writeFileImpl(context: IActionContext, item: TItem, content: Uint8Array, originalUri: Uri): Promise<void>;

    public showTextDocument(item: TItem, options?: TextDocumentShowOptions): Promise<void>;

    /**
     * Uses a simple buffer to group events that occur within a few milliseconds of each other
     */
    public fireSoon(...events: AzExtItemChangeEvent<TItem>[]): void;

    //#region vscode.FileSystemProvider methods
    public watch(): Disposable;
    public stat(uri: Uri): Promise<FileStat>;
    public readFile(uri: Uri): Promise<Uint8Array>;
    public writeFile(uri: Uri, content: Uint8Array): Promise<void>;

    /**
     * Not supported for this file system
     */
    public readDirectory(uri: Uri): Promise<[string, FileType][]>;

    /**
     * Not supported for this file system
     */
    public createDirectory(uri: Uri): Promise<void>;

    /**
     * Not supported for this file system
     */
    public delete(uri: Uri): Promise<void>;

    /**
     * Not supported for this file system
     */
    public rename(uri: Uri): Promise<void>;
    //#endregion

    /**
     * May be overridden, for example if you want to add additional query parameters to the uri
     */
    protected getUriParts(item: TItem): AzExtItemUriParts;

    /**
     * May be overridden if the default `findTreeItem` logic is not sufficient
     */
    protected findItem(context: IActionContext, query: AzExtItemQuery): Promise<TItem | undefined>;
}

/**
 * Registers a command that will prompt users with a list of issues they can report from that session of VS Code
 */
export declare function registerReportIssueCommand(commandId: string): void;

/**
 * Registers a namespace that leverages vscode.workspace.fs API to access the file system
 */
export declare namespace AzExtFsExtra {
    export function isDirectory(): Promise<boolean>;
    export function isFile(): Promise<boolean>;
    export function ensureDir(resource: Uri | string): Promise<void>;
    export function ensureFile(resource: Uri | string): Promise<void>;
    export function readFile(resource: Uri | string): Promise<string>;
    export function writeFile(resource: Uri | string, contents: string): Promise<void>;
    export function pathExists(resource: Uri | string): Promise<boolean>;
}

export declare function maskValue(data: string, valueToMask: string | undefined): string;

export declare function openUrl(url: string): Promise<void>;

/**
 * Retrieves a property by name from an object and checks that it's not null and not undefined.  It is strongly typed
 * for the property and will give a compile error if the given name is not a property of the source.
 */
export declare function nonNullProp<TSource, TKey extends keyof TSource>(source: TSource, name: TKey): NonNullable<TSource[TKey]>;

/**
 * Validates that a given value is not null and not undefined.
 */
export declare function nonNullValue<T>(value: T | undefined, propertyNameOrMessage?: string): T;

/**
 * Validates that a given string is not null, undefined, nor empty
 */
export declare function nonNullOrEmptyValue(value: string | undefined, propertyNameOrMessage?: string): string;

/**
 * Finds an available port.
 * NOTE: If another listener is on '0.0.0.0', this will take the '127.0.0.1' allocation from them!
 * @param startPort (Optional) The first port to try. By default, a random port from 10000 (inclusive) to 64000 (exclusive)
 * @param maxAttempts (Optional) The maximum number of attempts. 25, by default.
 * @param timeout (Optional) The maximum time to spend. 500 ms, by default.
 */
<<<<<<< HEAD
export declare function findFreePort(startPort?: number, maxAttempts?: number, timeout?: number): Promise<number>;
=======
export function findFreePort(startPort?: number, maxAttempts?: number, timeout?: number): Promise<number>;

/**
 * @param message Message to display in the confirmation modal
 * ex: `Are you sure you want to delete function app "{0}"?`
 */
export declare class DeleteConfirmationStep extends AzureWizardPromptStep<IActionContext> {
    public constructor(message: string);
    public prompt(wizardContext: IActionContext): Promise<void>;
    public shouldPrompt(wizardContext: IActionContext): boolean;
}
>>>>>>> 89f61d4b
<|MERGE_RESOLUTION|>--- conflicted
+++ resolved
@@ -1496,10 +1496,7 @@
  * @param maxAttempts (Optional) The maximum number of attempts. 25, by default.
  * @param timeout (Optional) The maximum time to spend. 500 ms, by default.
  */
-<<<<<<< HEAD
 export declare function findFreePort(startPort?: number, maxAttempts?: number, timeout?: number): Promise<number>;
-=======
-export function findFreePort(startPort?: number, maxAttempts?: number, timeout?: number): Promise<number>;
 
 /**
  * @param message Message to display in the confirmation modal
@@ -1509,5 +1506,4 @@
     public constructor(message: string);
     public prompt(wizardContext: IActionContext): Promise<void>;
     public shouldPrompt(wizardContext: IActionContext): boolean;
-}
->>>>>>> 89f61d4b
+}