--- conflicted
+++ resolved
@@ -1,11 +1,7 @@
 {
     "name": "@microsoft/vscode-azext-utils",
     "author": "Microsoft Corporation",
-<<<<<<< HEAD
-    "version": "2.6.8",
-=======
     "version": "3.0.3",
->>>>>>> 21272350
     "description": "Common UI tools for developing Azure extensions for VS Code",
     "tags": [
         "azure",
