--- conflicted
+++ resolved
@@ -1,11 +1,7 @@
 {
     "name": "@microsoft/vscode-azext-utils",
     "author": "Microsoft Corporation",
-<<<<<<< HEAD
-    "version": "0.4.1-alpha.0",
-=======
     "version": "0.4.3",
->>>>>>> 12f17311
     "description": "Common UI tools for developing Azure extensions for VS Code",
     "tags": [
         "azure",
