{
    "name": "@microsoft/vscode-azext-utils",
    "author": "Microsoft Corporation",
<<<<<<< HEAD
    "version": "3.1.0",
=======
    "version": "3.0.2",
>>>>>>> 195cac83
    "description": "Common UI tools for developing Azure extensions for VS Code",
    "tags": [
        "azure",
        "vscode"
    ],
    "keywords": [
        "azure",
        "vscode"
    ],
    "main": "out/src/index.js",
    "types": "index.d.ts",
    "license": "MIT",
    "repository": {
        "type": "git",
        "url": "https://github.com/Microsoft/vscode-azuretools"
    },
    "bugs": {
        "url": "https://github.com/Microsoft/vscode-azuretools/issues"
    },
    "homepage": "https://github.com/Microsoft/vscode-azuretools/blob/main/utils/README.md",
    "scripts": {
        "build": "tsc -p ./",
        "compile": "tsc -watch -p ./",
        "lint": "eslint --ext .ts .",
        "lint-fix": "eslint --ext .ts . --fix",
        "test": "node ./out/test/runTest.js",
        "package": "npm pack",
        "l10n": "npx @vscode/l10n-dev export --outDir ./l10n ./src"
    },
    "dependencies": {
        "@microsoft/vscode-azureresources-api": "^2.3.1",
        "@vscode/extension-telemetry": "^0.9.6",
        "dayjs": "^1.11.2",
        "escape-string-regexp": "^2.0.0",
        "html-to-text": "^8.2.0",
        "semver": "^7.3.7",
        "uuid": "^9.0.0",
        "vscode-tas-client": "^0.1.84",
        "vscode-uri": "^3.0.6"
    },
    "peerDependencies": {
        "@azure/ms-rest-azure-env": "^2.0.0"
    },
    "devDependencies": {
        "@microsoft/eslint-config-azuretools": "^0.2.1",
        "@microsoft/vscode-azext-dev": "^2.0.4",
        "@types/html-to-text": "^8.1.0",
        "@types/mocha": "^7.0.2",
        "@types/node": "^16.0.0",
        "@types/semver": "^7.3.9",
        "@types/uuid": "^9.0.1",
        "@types/vscode": "1.95.0",
        "@typescript-eslint/eslint-plugin": "^5.53.0",
        "@vscode/test-electron": "^2.3.8",
        "eslint": "^8.34.0",
        "eslint-plugin-import": "^2.22.1",
        "glob": "^7.1.6",
        "mocha": "^10.8.2",
        "mocha-junit-reporter": "^2.0.2",
        "mocha-multi-reporters": "^1.1.7",
        "typescript": "^4.9.4"
    }
}<|MERGE_RESOLUTION|>--- conflicted
+++ resolved
@@ -1,11 +1,7 @@
 {
     "name": "@microsoft/vscode-azext-utils",
     "author": "Microsoft Corporation",
-<<<<<<< HEAD
-    "version": "3.1.0",
-=======
     "version": "3.0.2",
->>>>>>> 195cac83
     "description": "Common UI tools for developing Azure extensions for VS Code",
     "tags": [
         "azure",
