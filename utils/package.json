{
    "name": "@microsoft/vscode-azext-utils",
    "author": "Microsoft Corporation",
<<<<<<< HEAD
    "version": "0.4.3-alpha",
=======
    "version": "0.5.1",
>>>>>>> 328187fb
    "description": "Common UI tools for developing Azure extensions for VS Code",
    "tags": [
        "azure",
        "vscode"
    ],
    "keywords": [
        "azure",
        "vscode"
    ],
    "main": "out/src/index.js",
    "types": "index.d.ts",
    "license": "MIT",
    "repository": {
        "type": "git",
        "url": "https://github.com/Microsoft/vscode-azuretools"
    },
    "bugs": {
        "url": "https://github.com/Microsoft/vscode-azuretools/issues"
    },
    "homepage": "https://github.com/Microsoft/vscode-azuretools/blob/main/utils/README.md",
    "scripts": {
        "build": "tsc -p ./",
        "prepack": "tsc -p ./",
        "compile": "tsc -watch -p ./",
        "lint": "eslint --ext .ts .",
        "lint-fix": "eslint --ext .ts . --fix",
        "pretest": "npm run build",
        "test": "node ./out/test/runTest.js"
    },
    "dependencies": {
        "@microsoft/vscode-azureresources-api": "^2.0.2",
        "@vscode/extension-telemetry": "^0.6.2",
        "crypto-randomuuid": "^1.0.0",
        "dayjs": "^1.11.2",
        "escape-string-regexp": "^2.0.0",
        "semver": "^7.3.7",
        "text-encoding": "^0.7.0",
        "uuid": "^9.0.0",
        "vscode-nls": "^5.0.1",
        "vscode-tas-client": "^0.1.47",
        "vscode-uri": "^3.0.6"
    },
    "devDependencies": {
        "@azure/ms-rest-azure-env": "^2.0.0",
<<<<<<< HEAD
        "@microsoft/eslint-config-azuretools": "^0.1.0",
        "@microsoft/vscode-azext-dev": "^0.2.0",
=======
        "@microsoft/eslint-config-azuretools": "^0.2.0",
        "@microsoft/vscode-azext-dev": "^0.1.4",
>>>>>>> 328187fb
        "@types/html-to-text": "^8.1.0",
        "@types/mocha": "^7.0.2",
        "@types/node": "^16.0.0",
        "@types/semver": "^7.3.9",
        "@types/vscode": "1.64.0",
        "@typescript-eslint/eslint-plugin": "^5.53.0",
        "@vscode/test-electron": "^2.1.5",
        "eslint": "^8.34.0",
        "eslint-plugin-import": "^2.22.1",
        "glob": "^7.1.6",
        "mocha": "^9.1.3",
        "mocha-junit-reporter": "^2.0.2",
        "mocha-multi-reporters": "^1.1.7",
        "typescript": "^4.9.4"
    }
}<|MERGE_RESOLUTION|>--- conflicted
+++ resolved
@@ -1,11 +1,7 @@
 {
     "name": "@microsoft/vscode-azext-utils",
     "author": "Microsoft Corporation",
-<<<<<<< HEAD
-    "version": "0.4.3-alpha",
-=======
     "version": "0.5.1",
->>>>>>> 328187fb
     "description": "Common UI tools for developing Azure extensions for VS Code",
     "tags": [
         "azure",
@@ -50,13 +46,8 @@
     },
     "devDependencies": {
         "@azure/ms-rest-azure-env": "^2.0.0",
-<<<<<<< HEAD
-        "@microsoft/eslint-config-azuretools": "^0.1.0",
+        "@microsoft/eslint-config-azuretools": "^0.2.0",
         "@microsoft/vscode-azext-dev": "^0.2.0",
-=======
-        "@microsoft/eslint-config-azuretools": "^0.2.0",
-        "@microsoft/vscode-azext-dev": "^0.1.4",
->>>>>>> 328187fb
         "@types/html-to-text": "^8.1.0",
         "@types/mocha": "^7.0.2",
         "@types/node": "^16.0.0",
