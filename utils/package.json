--- conflicted
+++ resolved
@@ -1,11 +1,7 @@
 {
     "name": "@microsoft/vscode-azext-utils",
     "author": "Microsoft Corporation",
-<<<<<<< HEAD
-    "version": "4.0.0-alpha.1",
-=======
     "version": "4.0.0",
->>>>>>> bd5a480f
     "description": "Common UI tools for developing Azure extensions for VS Code",
     "tags": [
         "azure",
@@ -54,11 +50,7 @@
     },
     "devDependencies": {
         "@microsoft/eslint-config-azuretools": "^0.2.1",
-<<<<<<< HEAD
-        "@microsoft/vscode-azext-dev": "file:../dev/microsoft-vscode-azext-dev-3.0.0.tgz",
-=======
         "@microsoft/vscode-azext-dev": "^3.0.0",
->>>>>>> bd5a480f
         "@types/mocha": "^7.0.2",
         "@types/node": "22.x",
         "@types/semver": "^7.3.9",
