{
    "name": "@microsoft/vscode-azext-utils",
    "author": "Microsoft Corporation",
    "version": "0.4.1-alpha.0",
    "description": "Common UI tools for developing Azure extensions for VS Code",
    "tags": [
        "azure",
        "vscode"
    ],
    "keywords": [
        "azure",
        "vscode"
    ],
    "main": "out/src/index.js",
    "types": "index.d.ts",
    "license": "MIT",
    "repository": {
        "type": "git",
        "url": "https://github.com/Microsoft/vscode-azuretools"
    },
    "bugs": {
        "url": "https://github.com/Microsoft/vscode-azuretools/issues"
    },
    "homepage": "https://github.com/Microsoft/vscode-azuretools/blob/main/utils/README.md",
    "scripts": {
        "build": "tsc -p ./",
        "prepack": "tsc -p ./",
        "compile": "tsc -watch -p ./",
        "lint": "eslint --ext .ts .",
        "lint-fix": "eslint --ext .ts . --fix",
        "pretest": "npm run build",
        "test": "node ./out/test/runTest.js"
    },
    "dependencies": {
        "@vscode/extension-telemetry": "^0.6.2",
<<<<<<< HEAD
        "crypto-randomuuid": "^1.0.0",
        "dayjs": "^1.11.2",
=======
>>>>>>> a13082df
        "escape-string-regexp": "^2.0.0",
        "semver": "^7.3.7",
        "text-encoding": "^0.7.0",
        "uuid": "^9.0.0",
        "vscode-nls": "^5.0.1",
        "vscode-tas-client": "^0.1.47",
        "vscode-uri": "^3.0.6"
    },
    "devDependencies": {
        "@azure/ms-rest-azure-env": "^2.0.0",
        "@microsoft/eslint-config-azuretools": "^0.1.0",
        "@microsoft/vscode-azext-dev": "^0.2.0",
        "@types/html-to-text": "^8.1.0",
        "@types/mocha": "^7.0.2",
        "@types/node": "^16.0.0",
        "@types/semver": "^7.3.9",
        "@types/vscode": "1.64.0",
        "@typescript-eslint/eslint-plugin": "^4.28.3",
        "@vscode/test-electron": "^2.1.5",
        "eslint": "^7.19.0",
        "eslint-plugin-import": "^2.22.1",
        "glob": "^7.1.6",
        "mocha": "^9.1.3",
        "mocha-junit-reporter": "^2.0.2",
        "mocha-multi-reporters": "^1.1.7",
        "typescript": "^4.9.4"
    }
}<|MERGE_RESOLUTION|>--- conflicted
+++ resolved
@@ -33,11 +33,8 @@
     },
     "dependencies": {
         "@vscode/extension-telemetry": "^0.6.2",
-<<<<<<< HEAD
         "crypto-randomuuid": "^1.0.0",
         "dayjs": "^1.11.2",
-=======
->>>>>>> a13082df
         "escape-string-regexp": "^2.0.0",
         "semver": "^7.3.7",
         "text-encoding": "^0.7.0",
