{
    "name": "@microsoft/vscode-azext-utils",
    "author": "Microsoft Corporation",
    "version": "1.2.0",
    "description": "Common UI tools for developing Azure extensions for VS Code",
    "tags": [
        "azure",
        "vscode"
    ],
    "keywords": [
        "azure",
        "vscode"
    ],
    "main": "out/src/index.js",
    "types": "index.d.ts",
    "license": "MIT",
    "repository": {
        "type": "git",
        "url": "https://github.com/Microsoft/vscode-azuretools"
    },
    "bugs": {
        "url": "https://github.com/Microsoft/vscode-azuretools/issues"
    },
    "homepage": "https://github.com/Microsoft/vscode-azuretools/blob/main/utils/README.md",
    "scripts": {
        "build": "tsc -p ./",
        "prepack": "tsc -p ./",
        "compile": "tsc -watch -p ./",
        "lint": "eslint --ext .ts .",
        "lint-fix": "eslint --ext .ts . --fix",
        "pretest": "npm run build",
        "test": "node ./out/test/runTest.js"
    },
    "dependencies": {
        "@microsoft/vscode-azureresources-api": "^2.0.2",
        "@vscode/extension-telemetry": "^0.6.2",
        "dayjs": "^1.11.2",
        "escape-string-regexp": "^2.0.0",
        "html-to-text": "^8.2.0",
        "semver": "^7.3.7",
<<<<<<< HEAD
        "vscode-tas-client": "^0.1.47"
=======
        "uuid": "^9.0.0",
        "vscode-nls": "^5.0.1",
        "vscode-tas-client": "^0.1.47",
        "vscode-uri": "^3.0.6"
>>>>>>> 8f893bb4
    },
    "devDependencies": {
        "@azure/ms-rest-azure-env": "^2.0.0",
        "@microsoft/eslint-config-azuretools": "^0.2.0",
        "@microsoft/vscode-azext-dev": "^1.0.0",
        "@types/html-to-text": "^8.1.0",
        "@types/mocha": "^7.0.2",
        "@types/node": "^16.0.0",
        "@types/semver": "^7.3.9",
<<<<<<< HEAD
        "@types/vscode": "1.75.0",
=======
        "@types/uuid": "^9.0.1",
        "@types/vscode": "1.76.0",
>>>>>>> 8f893bb4
        "@typescript-eslint/eslint-plugin": "^5.53.0",
        "@vscode/test-electron": "^2.1.5",
        "eslint": "^8.34.0",
        "eslint-plugin-import": "^2.22.1",
        "glob": "^7.1.6",
        "mocha": "^9.1.3",
        "mocha-junit-reporter": "^2.0.2",
        "mocha-multi-reporters": "^1.1.7",
        "typescript": "^4.9.4"
    }
}<|MERGE_RESOLUTION|>--- conflicted
+++ resolved
@@ -38,14 +38,9 @@
         "escape-string-regexp": "^2.0.0",
         "html-to-text": "^8.2.0",
         "semver": "^7.3.7",
-<<<<<<< HEAD
-        "vscode-tas-client": "^0.1.47"
-=======
         "uuid": "^9.0.0",
-        "vscode-nls": "^5.0.1",
         "vscode-tas-client": "^0.1.47",
         "vscode-uri": "^3.0.6"
->>>>>>> 8f893bb4
     },
     "devDependencies": {
         "@azure/ms-rest-azure-env": "^2.0.0",
@@ -55,12 +50,8 @@
         "@types/mocha": "^7.0.2",
         "@types/node": "^16.0.0",
         "@types/semver": "^7.3.9",
-<<<<<<< HEAD
-        "@types/vscode": "1.75.0",
-=======
         "@types/uuid": "^9.0.1",
         "@types/vscode": "1.76.0",
->>>>>>> 8f893bb4
         "@typescript-eslint/eslint-plugin": "^5.53.0",
         "@vscode/test-electron": "^2.1.5",
         "eslint": "^8.34.0",
