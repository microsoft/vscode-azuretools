/*---------------------------------------------------------------------------------------------
 *  Copyright (c) Microsoft Corporation. All rights reserved.
 *  Licensed under the MIT License. See License.txt in the project root for license information.
 *--------------------------------------------------------------------------------------------*/

import * as cp from 'child_process';
import * as path from 'path';
import * as process from 'process';

export function gulp_webpack(mode: string): cp.ChildProcess {
    const env: {
        [key: string]: string | undefined;
    } = process.env;

    // without this, webpack can run out of memory in some environments
    env.NODE_OPTIONS = '--max-old-space-size=8192';

<<<<<<< HEAD
    return gulp_spawn(
        path.resolve('./node_modules/.bin/webpack'),
=======
    return cp.spawn(
        // https://github.com/nodejs/node-v0.x-archive/issues/2318#issuecomment-249355505
        process.platform === 'win32' ? 'webpack.cmd' : 'webpack',
>>>>>>> 420bba18
        [
            '--mode', mode,
            '--display', 'minimal'
        ],
        {
            cwd: './node_modules/.bin/',
            stdio: 'inherit',
            env
        });
}<|MERGE_RESOLUTION|>--- conflicted
+++ resolved
@@ -4,7 +4,6 @@
  *--------------------------------------------------------------------------------------------*/
 
 import * as cp from 'child_process';
-import * as path from 'path';
 import * as process from 'process';
 
 export function gulp_webpack(mode: string): cp.ChildProcess {
@@ -15,14 +14,9 @@
     // without this, webpack can run out of memory in some environments
     env.NODE_OPTIONS = '--max-old-space-size=8192';
 
-<<<<<<< HEAD
-    return gulp_spawn(
-        path.resolve('./node_modules/.bin/webpack'),
-=======
     return cp.spawn(
         // https://github.com/nodejs/node-v0.x-archive/issues/2318#issuecomment-249355505
         process.platform === 'win32' ? 'webpack.cmd' : 'webpack',
->>>>>>> 420bba18
         [
             '--mode', mode,
             '--display', 'minimal'
