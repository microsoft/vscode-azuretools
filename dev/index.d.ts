--- conflicted
+++ resolved
@@ -35,11 +35,7 @@
     public name: string;
     public append(value: string): void;
     public appendLine(value: string): void;
-<<<<<<< HEAD
-    public appendLog(value: string, options?: { resourceName?: string, date?: Date }): void
-=======
     public appendLog(value: string, options?: { resourceName?: string, date?: Date }): void;
->>>>>>> d6fe98bf
     public replace(value: string): void;
     public clear(): void;
     public show(): void;
@@ -130,13 +126,13 @@
       */
      signRequest(webResource: any): Promise<any>;
  }
-
+ 
  /**
   * Loose interface to allow for the use of different versions of "@azure/ms-rest-js"
   * Used specifically for T2 Azure SDKs
   */
  export interface AzExtServiceClientCredentialsT2 {
-
+   
      /**
       * Gets the token provided by this credential.
       *
