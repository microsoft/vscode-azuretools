--- conflicted
+++ resolved
@@ -2,10 +2,7 @@
     "extends": "../tsconfig.base.new.json",
     "compilerOptions": {
         "rootDir": ".",
-<<<<<<< HEAD
-=======
         "outDir": "dist/esm",
->>>>>>> 201d0125
         "declaration": false,
         "strict": true,
         "alwaysStrict": true,
