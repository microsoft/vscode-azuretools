{
    "name": "@microsoft/vscode-azext-dev",
    "author": "Microsoft Corporation",
<<<<<<< HEAD
    "version": "3.0.0-alpha.1",
=======
    "version": "3.0.0",
>>>>>>> 201d0125
    "description": "Common dev dependency tools for developing Azure extensions for VS Code",
    "tags": [
        "azure",
        "vscode"
    ],
    "keywords": [
        "azure",
        "vscode"
    ],
    "bin": {
        "vscode-sort-package-json": "scripts/sortPackageJson.mjs"
    },
    "module": "dist/esm/src/index.js",
    "main": "dist/cjs/src/index.js",
    "types": "index.d.ts",
    "license": "MIT",
    "repository": {
        "type": "git",
        "url": "https://github.com/Microsoft/vscode-azuretools"
    },
    "bugs": {
        "url": "https://github.com/Microsoft/vscode-azuretools/issues"
    },
    "homepage": "https://github.com/Microsoft/vscode-azuretools/blob/main/dev/README.md",
    "scripts": {
        "build": "npm run build:esm && npm run build:cjs",
<<<<<<< HEAD
        "build:esm": "tsc -p ./ --outDir ./dist/esm",
=======
        "build:esm": "tsc -p ./",
>>>>>>> 201d0125
        "build:cjs": "tsc -p ./ --outDir ./dist/cjs --module nodenext --moduleResolution nodenext",
        "lint": "eslint --ext .ts .",
        "lint-fix": "eslint --ext .ts . --fix",
        "test": "node ./dist/cjs/test/runTest.js",
        "package": "npm pack",
        "l10n": "npx @vscode/l10n-dev export --outDir ./l10n ./src"
    },
    "engines": {
        "vscode": "^1.105.0"
    },
    "devDependencies": {
        "@azure/ms-rest-azure-env": "^2.0.0",
        "@microsoft/eslint-config-azuretools": "^0.2.1",
        "@types/copy-webpack-plugin": "^6.0.0",
        "@types/fs-extra": "^8.0.0",
        "@types/glob": "^8.1.0",
        "@types/mocha": "^7.0.2",
        "@types/node": "22.x",
        "@types/vscode": "1.104.0",
        "@typescript-eslint/eslint-plugin": "^5.53.0",
        "@vscode/test-electron": "^2.3.8",
        "eslint": "^8.34.0",
        "eslint-plugin-import": "^2.22.1",
        "glob": "^7.1.6",
        "ts-node": "^10.9.1",
        "typescript": "^5.9.2"
    },
    "dependencies": {
        "assert": "^2.0.0",
        "browserify-zlib": "^0.2.0",
        "clean-webpack-plugin": "^4.0.0",
        "console-browserify": "^1.2.0",
        "copy-webpack-plugin": "12.0.2",
        "fs-extra": "^8.0.0",
        "https-browserify": "^1.0.0",
        "mocha": "^10.2.0",
        "mocha-junit-reporter": "^1.23.1",
        "mocha-multi-reporters": "^1.1.7",
        "os-browserify": "^0.3.0",
        "path-browserify": "^1.0.1",
        "process": "^0.11.10",
        "querystring-es3": "^0.2.1",
        "stream-browserify": "^3.0.0",
        "stream-http": "^3.2.0",
        "terser-webpack-plugin": "^5.0.0",
        "ts-loader": "^9.4.2",
        "url": "^0.11.0",
        "util": "^0.12.5",
        "webpack": "^5.102.0"
    }
}<|MERGE_RESOLUTION|>--- conflicted
+++ resolved
@@ -1,11 +1,7 @@
 {
     "name": "@microsoft/vscode-azext-dev",
     "author": "Microsoft Corporation",
-<<<<<<< HEAD
     "version": "3.0.0-alpha.1",
-=======
-    "version": "3.0.0",
->>>>>>> 201d0125
     "description": "Common dev dependency tools for developing Azure extensions for VS Code",
     "tags": [
         "azure",
@@ -32,11 +28,7 @@
     "homepage": "https://github.com/Microsoft/vscode-azuretools/blob/main/dev/README.md",
     "scripts": {
         "build": "npm run build:esm && npm run build:cjs",
-<<<<<<< HEAD
-        "build:esm": "tsc -p ./ --outDir ./dist/esm",
-=======
         "build:esm": "tsc -p ./",
->>>>>>> 201d0125
         "build:cjs": "tsc -p ./ --outDir ./dist/cjs --module nodenext --moduleResolution nodenext",
         "lint": "eslint --ext .ts .",
         "lint-fix": "eslint --ext .ts . --fix",
@@ -85,6 +77,6 @@
         "ts-loader": "^9.4.2",
         "url": "^0.11.0",
         "util": "^0.12.5",
-        "webpack": "^5.102.0"
+        "webpack": "^5.74.0"
     }
 }