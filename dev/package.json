--- conflicted
+++ resolved
@@ -52,10 +52,7 @@
     "dependencies": {
         "clean-webpack-plugin": "^0.1.19",
         "copy-webpack-plugin": "^4.6.0",
-<<<<<<< HEAD
-=======
         "decompress": "^4.2.0",
->>>>>>> 420bba18
         "file-loader": "^3.0.1",
         "fs-extra": "^7.0.1",
         "glob": "^7.1.3",
