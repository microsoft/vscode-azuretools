<<<<<<< HEAD
/*---------------------------------------------------------------------------------------------
 *  Copyright (c) Microsoft Corporation. All rights reserved.
 *  Licensed under the MIT License. See License.txt in the project root for license information.
 *--------------------------------------------------------------------------------------------*/

import type { SiteSourceControl } from '@azure/arm-appservice';
import { HttpOperationResponse, ServiceClient, TokenCredentials } from '@azure/ms-rest-js';
import { createGenericClient, openInPortal } from '@microsoft/vscode-azext-azureutils';
import { AzureWizard, DialogResponses, IAzureQuickPickItem, IParsedError, nonNullProp, parseError } from '@microsoft/vscode-azext-utils';
import { isArray } from 'util';
import * as vscode from 'vscode';
import { ext } from '../extensionVariables';
import { ParsedSite } from '../SiteClient';
import { openUrl } from '../utils/openUrl';
import { verifyNoRunFromPackageSetting } from '../verifyNoRunFromPackageSetting';
import { GitHubBranchListStep } from './GitHubBranchListStep';
import { GitHubOrgListStep } from './GitHubOrgListStep';
import { GitHubRepoListStep } from './GitHubRepoListStep';
import { IConnectToGitHubWizardContext } from './IConnectToGitHubWizardContext';

export type gitHubOrgData = { login: string, repos_url: string };
export type gitHubRepoData = { name: string, repos_url: string, url: string, html_url: string };
export type gitHubBranchData = { name: string };
export type gitHubLink = { prev?: string, next?: string, last?: string, first?: string };

export async function connectToGitHub(site: ParsedSite, context: IConnectToGitHubWizardContext): Promise<void> {
    const title: string = vscode.l10n.t('Connect GitHub repository');
    context.site = site;

    const wizard: AzureWizard<IConnectToGitHubWizardContext> = new AzureWizard(context, {
        title,
        promptSteps: [
            new GitHubOrgListStep(),
            new GitHubRepoListStep(),
            new GitHubBranchListStep()
        ]
    });

    await wizard.prompt();

    const siteSourceControl: SiteSourceControl = {
        repoUrl: nonNullProp(context, 'repoData').html_url,
        branch: nonNullProp(context, 'branchData').name,
        isManualIntegration: false,
        deploymentRollbackEnabled: true,
        isMercurial: false
    };

    const repoName: string = `${nonNullProp(context, 'orgData').login}/${nonNullProp(context, 'repoData').name}`;

    const client = await site.createClient(context);
    try {
        const connectingToGithub: string = vscode.l10n.t('"{0}" is being connected to repo "{1}". This may take several minutes...', site.fullName, repoName);
        const connectedToGithub: string = vscode.l10n.t('Repo "{0}" is connected and deployed to "{1}".', repoName, site.fullName);
        await vscode.window.withProgress({ location: vscode.ProgressLocation.Notification, title: connectingToGithub }, async (): Promise<void> => {
            ext.outputChannel.appendLog(connectingToGithub);
            await verifyNoRunFromPackageSetting(context, site);
            await client.updateSourceControl(siteSourceControl);
            void vscode.window.showInformationMessage(connectedToGithub);
            ext.outputChannel.appendLog(connectedToGithub);
        });
    } catch (err) {
        try {
            // a resync will fix the first broken build
            // https://github.com/projectkudu/kudu/issues/2277
            await client.syncRepository();
        } catch (error) {
            const parsedError: IParsedError = parseError(error);
            // The portal returns 200, but is expecting a 204 which causes it to throw an error even after a successful sync
            if (parsedError.message.indexOf('"statusCode":200') === -1) {
                throw error;
            }
        }
    }
}

async function showGitHubAuthPrompt(context: IConnectToGitHubWizardContext, site: ParsedSite): Promise<void> {
    const invalidToken: string = vscode.l10n.t('Azure\'s GitHub token is invalid.  Authorize in the "Deployment Center"');
    const goToPortal: vscode.MessageItem = { title: vscode.l10n.t('Go to Portal') };
    let input: vscode.MessageItem | undefined = DialogResponses.learnMore;
    while (input === DialogResponses.learnMore) {
        input = await vscode.window.showErrorMessage(invalidToken, { modal: true }, goToPortal, DialogResponses.learnMore);
        if (input === DialogResponses.learnMore) {

            context.telemetry.properties.githubLearnMore = 'true';

            await openUrl('https://aka.ms/B7g6sw');
        }
    }

    if (input === goToPortal) {
        context.telemetry.properties.githubGoToPortal = 'true';
        await openInPortal(context, `${site.id}/vstscd`);
    }
}

export async function getGitHubJsonResponse<T>(context: IConnectToGitHubWizardContext, url: string): Promise<[T, string | undefined]> {
    context.gitHubClient = context.gitHubClient || await createGitHubClient(context);

    // Reference for GitHub REST routes
    // https://developer.github.com/v3/
    // Note: blank after user implies look up authorized user
    try {
        const response: HttpOperationResponse = await context.gitHubClient.sendRequest({ method: 'GET', url });
        const headerLink: string | undefined = response.headers.get('link');
        const nextLink: string | undefined = headerLink && parseLinkHeaderToGitHubLinkObject(headerLink).next;
        return [<T>response.parsedBody, nextLink];
    } catch (error) {
        const parsedError: IParsedError = parseError(error);
        if (parsedError.message.indexOf('Bad credentials') > -1) {
            // the default error is just "Bad credentials," which is an unhelpful error message
            await showGitHubAuthPrompt(context, nonNullProp(context, 'site'));
            context.errorHandling.suppressDisplay = true;
        }
        throw error;
    }
}

/**
 * @param label Property of JSON that will be used as the QuickPicks label
 * @param description Optional property of JSON that will be used as QuickPicks description
 * @param data Optional property of JSON that will be used as QuickPicks data saved as a NameValue pair
 */
export function createQuickPickFromJsons<T>(jsons: T[], label: string): IAzureQuickPickItem<T>[] {
    const quickPicks: IAzureQuickPickItem<T>[] = [];
    if (!isArray(jsons)) {
        jsons = [jsons];
    }

    for (const json of jsons) {
        if (!json[label]) {
            // skip this JSON if it doesn't have this label
            continue;
        }

        quickPicks.push({
            label: <string>json[label],
            data: json
        });
    }

    return quickPicks;
}

function parseLinkHeaderToGitHubLinkObject(linkHeader: string): gitHubLink {
    const linkUrls: string[] = linkHeader.split(', ');
    const linkMap: gitHubLink = {};

    // link header response is "<https://api.github.com/organizations/6154722/repos?page=2>; rel="prev", <https://api.github.com/organizations/6154722/repos?page=4>; rel="next""
    const relative: string = 'rel=';
    for (const url of linkUrls) {
        linkMap[url.substring(url.indexOf(relative) + relative.length + 1, url.length - 1)] = url.substring(url.indexOf('<') + 1, url.indexOf('>'));
    }
    return linkMap;
}

export interface ICachedQuickPicks<T> {
    picks: IAzureQuickPickItem<T>[];
}

export async function getGitHubQuickPicksWithLoadMore<T>(context: IConnectToGitHubWizardContext, cache: ICachedQuickPicks<T>, originalUrl: string, labelName: string, timeoutSeconds: number = 10): Promise<IAzureQuickPickItem<T | string>[]> {
    const timeoutMs: number = timeoutSeconds * 1000;
    const startTime: number = Date.now();
    let gitHubQuickPicks: T[] = [];
    let url: string | undefined = originalUrl;
    do {
        const [result, nextLink]: [T[], string | undefined] = await getGitHubJsonResponse<T[]>(context, url);
        gitHubQuickPicks = gitHubQuickPicks.concat(result);
        // eslint-disable-next-line @typescript-eslint/no-unsafe-assignment
        url = nextLink;
    } while (url && startTime + timeoutMs > Date.now());

    cache.picks = cache.picks.concat(createQuickPickFromJsons(gitHubQuickPicks, labelName));
    cache.picks.sort((a: vscode.QuickPickItem, b: vscode.QuickPickItem) => a.label.localeCompare(b.label));

    if (url) {
        return (<IAzureQuickPickItem<T | string>[]>[{
            label: '$(sync) Load More',
            suppressPersistence: true,
            data: url
        }]).concat(cache.picks);
    } else {
        return cache.picks;
    }
}

export async function createGitHubClient(context: IConnectToGitHubWizardContext): Promise<ServiceClient> {
    const site = nonNullProp(context, 'site');
    const client = await site.createClient(context);
    const oAuth2Token: string | undefined = (await client.listSourceControls())[0].token;
    if (!oAuth2Token) {
        await showGitHubAuthPrompt(context, site);
        context.errorHandling.suppressDisplay = true;
        const noToken: string = vscode.l10n.t('No oAuth2 Token.');
        throw new Error(noToken);
    }

    return createGenericClient(context, new TokenCredentials(oAuth2Token));
}
=======
// /*---------------------------------------------------------------------------------------------
//  *  Copyright (c) Microsoft Corporation. All rights reserved.
//  *  Licensed under the MIT License. See License.txt in the project root for license information.
//  *--------------------------------------------------------------------------------------------*/

// import type { SiteSourceControl } from '@azure/arm-appservice';
// import { AccessToken, GetTokenOptions, TokenCredential } from '@azure/core-auth';
// import { ServiceClient } from '@azure/core-client';
// import { AzExtPipelineResponse, createGenericClient, openInPortal } from '@microsoft/vscode-azext-azureutils';
// import { AzureWizard, DialogResponses, IAzureQuickPickItem, IParsedError, nonNullProp, parseError } from '@microsoft/vscode-azext-utils';
// import { isArray } from 'util';
// import * as vscode from 'vscode';
// import { ParsedSite } from '../SiteClient';
// import { ext } from '../extensionVariables';
// import { localize } from '../localize';
// import { openUrl } from '../utils/openUrl';
// import { verifyNoRunFromPackageSetting } from '../verifyNoRunFromPackageSetting';
// import { GitHubBranchListStep } from './GitHubBranchListStep';
// import { GitHubOrgListStep } from './GitHubOrgListStep';
// import { GitHubRepoListStep } from './GitHubRepoListStep';
// import { IConnectToGitHubWizardContext } from './IConnectToGitHubWizardContext';

// export type gitHubOrgData = { login: string, repos_url: string };
// export type gitHubRepoData = { name: string, repos_url: string, url: string, html_url: string };
// export type gitHubBranchData = { name: string };
// export type gitHubLink = { prev?: string, next?: string, last?: string, first?: string };

// export async function connectToGitHub(site: ParsedSite, context: IConnectToGitHubWizardContext): Promise<void> {
//     const title: string = localize('connectGitHubRepo', 'Connect GitHub repository');
//     context.site = site;

//     const wizard: AzureWizard<IConnectToGitHubWizardContext> = new AzureWizard(context, {
//         title,
//         promptSteps: [
//             new GitHubOrgListStep(),
//             new GitHubRepoListStep(),
//             new GitHubBranchListStep()
//         ]
//     });

//     await wizard.prompt();

//     const siteSourceControl: SiteSourceControl = {
//         repoUrl: nonNullProp(context, 'repoData').html_url,
//         branch: nonNullProp(context, 'branchData').name,
//         isManualIntegration: false,
//         deploymentRollbackEnabled: true,
//         isMercurial: false
//     };

//     const repoName: string = `${nonNullProp(context, 'orgData').login}/${nonNullProp(context, 'repoData').name}`;

//     const client = await site.createClient(context);
//     try {
//         const connectingToGithub: string = localize('ConnectingToGithub', '"{0}" is being connected to repo "{1}". This may take several minutes...', site.fullName, repoName);
//         const connectedToGithub: string = localize('ConnectedToGithub', 'Repo "{0}" is connected and deployed to "{1}".', repoName, site.fullName);
//         await vscode.window.withProgress({ location: vscode.ProgressLocation.Notification, title: connectingToGithub }, async (): Promise<void> => {
//             ext.outputChannel.appendLog(connectingToGithub);
//             await verifyNoRunFromPackageSetting(context, site);
//             await client.updateSourceControl(siteSourceControl);
//             void vscode.window.showInformationMessage(connectedToGithub);
//             ext.outputChannel.appendLog(connectedToGithub);
//         });
//     } catch (err) {
//         try {
//             // a resync will fix the first broken build
//             // https://github.com/projectkudu/kudu/issues/2277
//             await client.syncRepository();
//         } catch (error) {
//             const parsedError: IParsedError = parseError(error);
//             // The portal returns 200, but is expecting a 204 which causes it to throw an error even after a successful sync
//             if (parsedError.message.indexOf('"statusCode":200') === -1) {
//                 throw error;
//             }
//         }
//     }
// }

// async function showGitHubAuthPrompt(context: IConnectToGitHubWizardContext, site: ParsedSite): Promise<void> {
//     const invalidToken: string = localize('tokenExpired', 'Azure\'s GitHub token is invalid.  Authorize in the "Deployment Center"');
//     const goToPortal: vscode.MessageItem = { title: localize('goToPortal', 'Go to Portal') };
//     let input: vscode.MessageItem | undefined = DialogResponses.learnMore;
//     while (input === DialogResponses.learnMore) {
//         input = await vscode.window.showErrorMessage(invalidToken, { modal: true }, goToPortal, DialogResponses.learnMore);
//         if (input === DialogResponses.learnMore) {

//             context.telemetry.properties.githubLearnMore = 'true';

//             await openUrl('https://aka.ms/B7g6sw');
//         }
//     }

//     if (input === goToPortal) {
//         context.telemetry.properties.githubGoToPortal = 'true';
//         await openInPortal(context, `${site.id}/vstscd`);
//     }
// }

// export async function getGitHubJsonResponse<T>(context: IConnectToGitHubWizardContext, url: string): Promise<[T, string | undefined]> {
//     context.gitHubClient = context.gitHubClient || await createGitHubClient(context);

//     // Reference for GitHub REST routes
//     // https://developer.github.com/v3/
//     // Note: blank after user implies look up authorized user
//     try {
//         const response: AzExtPipelineResponse = await context.gitHubClient.sendRequest({ method: 'GET', url });
//         const headerLink: string | undefined = response.headers.get('link');
//         const nextLink: string | undefined = headerLink && parseLinkHeaderToGitHubLinkObject(headerLink).next;
//         return [<T>response.parsedBody, nextLink];
//     } catch (error) {
//         const parsedError: IParsedError = parseError(error);
//         if (parsedError.message.indexOf('Bad credentials') > -1) {
//             // the default error is just "Bad credentials," which is an unhelpful error message
//             await showGitHubAuthPrompt(context, nonNullProp(context, 'site'));
//             context.errorHandling.suppressDisplay = true;
//         }
//         throw error;
//     }
// }

// /**
//  * @param label Property of JSON that will be used as the QuickPicks label
//  * @param description Optional property of JSON that will be used as QuickPicks description
//  * @param data Optional property of JSON that will be used as QuickPicks data saved as a NameValue pair
//  */
// export function createQuickPickFromJsons<T>(jsons: T[], label: string): IAzureQuickPickItem<T>[] {
//     const quickPicks: IAzureQuickPickItem<T>[] = [];
//     if (!isArray(jsons)) {
//         jsons = [jsons];
//     }

//     for (const json of jsons) {
//         if (!json[label]) {
//             // skip this JSON if it doesn't have this label
//             continue;
//         }

//         quickPicks.push({
//             label: <string>json[label],
//             data: json
//         });
//     }

//     return quickPicks;
// }

// function parseLinkHeaderToGitHubLinkObject(linkHeader: string): gitHubLink {
//     const linkUrls: string[] = linkHeader.split(', ');
//     const linkMap: gitHubLink = {};

//     // link header response is "<https://api.github.com/organizations/6154722/repos?page=2>; rel="prev", <https://api.github.com/organizations/6154722/repos?page=4>; rel="next""
//     const relative: string = 'rel=';
//     for (const url of linkUrls) {
//         linkMap[url.substring(url.indexOf(relative) + relative.length + 1, url.length - 1)] = url.substring(url.indexOf('<') + 1, url.indexOf('>'));
//     }
//     return linkMap;
// }

// export interface ICachedQuickPicks<T> {
//     picks: IAzureQuickPickItem<T>[];
// }

// export async function getGitHubQuickPicksWithLoadMore<T>(context: IConnectToGitHubWizardContext, cache: ICachedQuickPicks<T>, originalUrl: string, labelName: string, timeoutSeconds: number = 10): Promise<IAzureQuickPickItem<T | string>[]> {
//     const timeoutMs: number = timeoutSeconds * 1000;
//     const startTime: number = Date.now();
//     let gitHubQuickPicks: T[] = [];
//     let url: string | undefined = originalUrl;
//     do {
//         const [result, nextLink]: [T[], string | undefined] = await getGitHubJsonResponse<T[]>(context, url);
//         gitHubQuickPicks = gitHubQuickPicks.concat(result);
//         // eslint-disable-next-line @typescript-eslint/no-unsafe-assignment
//         url = nextLink;
//     } while (url && startTime + timeoutMs > Date.now());

//     cache.picks = cache.picks.concat(createQuickPickFromJsons(gitHubQuickPicks, labelName));
//     cache.picks.sort((a: vscode.QuickPickItem, b: vscode.QuickPickItem) => a.label.localeCompare(b.label));

//     if (url) {
//         return (<IAzureQuickPickItem<T | string>[]>[{
//             label: '$(sync) Load More',
//             suppressPersistence: true,
//             data: url
//         }]).concat(cache.picks);
//     } else {
//         return cache.picks;
//     }
// }

// export async function createGitHubClient(context: IConnectToGitHubWizardContext): Promise<ServiceClient> {
//     const site = nonNullProp(context, 'site');
//     const client = await site.createClient(context);
//     const oAuth2Token: string | undefined = (await client.listSourceControls())[0].token;
//     const
//     if (!oAuth2Token) {
//         await showGitHubAuthPrompt(context, site);
//         context.errorHandling.suppressDisplay = true;
//         const noToken: string = localize('noToken', 'No oAuth2 Token.');
//         throw new Error(noToken);
//     }

//     return createGenericClient(context, { credentials: new GitHubCredential(oAuth2Token), environment: { baseUrl: 'https://api.github.com' } });
// }


// }
>>>>>>> aec76e4e
<|MERGE_RESOLUTION|>--- conflicted
+++ resolved
@@ -1,204 +1,3 @@
-<<<<<<< HEAD
-/*---------------------------------------------------------------------------------------------
- *  Copyright (c) Microsoft Corporation. All rights reserved.
- *  Licensed under the MIT License. See License.txt in the project root for license information.
- *--------------------------------------------------------------------------------------------*/
-
-import type { SiteSourceControl } from '@azure/arm-appservice';
-import { HttpOperationResponse, ServiceClient, TokenCredentials } from '@azure/ms-rest-js';
-import { createGenericClient, openInPortal } from '@microsoft/vscode-azext-azureutils';
-import { AzureWizard, DialogResponses, IAzureQuickPickItem, IParsedError, nonNullProp, parseError } from '@microsoft/vscode-azext-utils';
-import { isArray } from 'util';
-import * as vscode from 'vscode';
-import { ext } from '../extensionVariables';
-import { ParsedSite } from '../SiteClient';
-import { openUrl } from '../utils/openUrl';
-import { verifyNoRunFromPackageSetting } from '../verifyNoRunFromPackageSetting';
-import { GitHubBranchListStep } from './GitHubBranchListStep';
-import { GitHubOrgListStep } from './GitHubOrgListStep';
-import { GitHubRepoListStep } from './GitHubRepoListStep';
-import { IConnectToGitHubWizardContext } from './IConnectToGitHubWizardContext';
-
-export type gitHubOrgData = { login: string, repos_url: string };
-export type gitHubRepoData = { name: string, repos_url: string, url: string, html_url: string };
-export type gitHubBranchData = { name: string };
-export type gitHubLink = { prev?: string, next?: string, last?: string, first?: string };
-
-export async function connectToGitHub(site: ParsedSite, context: IConnectToGitHubWizardContext): Promise<void> {
-    const title: string = vscode.l10n.t('Connect GitHub repository');
-    context.site = site;
-
-    const wizard: AzureWizard<IConnectToGitHubWizardContext> = new AzureWizard(context, {
-        title,
-        promptSteps: [
-            new GitHubOrgListStep(),
-            new GitHubRepoListStep(),
-            new GitHubBranchListStep()
-        ]
-    });
-
-    await wizard.prompt();
-
-    const siteSourceControl: SiteSourceControl = {
-        repoUrl: nonNullProp(context, 'repoData').html_url,
-        branch: nonNullProp(context, 'branchData').name,
-        isManualIntegration: false,
-        deploymentRollbackEnabled: true,
-        isMercurial: false
-    };
-
-    const repoName: string = `${nonNullProp(context, 'orgData').login}/${nonNullProp(context, 'repoData').name}`;
-
-    const client = await site.createClient(context);
-    try {
-        const connectingToGithub: string = vscode.l10n.t('"{0}" is being connected to repo "{1}". This may take several minutes...', site.fullName, repoName);
-        const connectedToGithub: string = vscode.l10n.t('Repo "{0}" is connected and deployed to "{1}".', repoName, site.fullName);
-        await vscode.window.withProgress({ location: vscode.ProgressLocation.Notification, title: connectingToGithub }, async (): Promise<void> => {
-            ext.outputChannel.appendLog(connectingToGithub);
-            await verifyNoRunFromPackageSetting(context, site);
-            await client.updateSourceControl(siteSourceControl);
-            void vscode.window.showInformationMessage(connectedToGithub);
-            ext.outputChannel.appendLog(connectedToGithub);
-        });
-    } catch (err) {
-        try {
-            // a resync will fix the first broken build
-            // https://github.com/projectkudu/kudu/issues/2277
-            await client.syncRepository();
-        } catch (error) {
-            const parsedError: IParsedError = parseError(error);
-            // The portal returns 200, but is expecting a 204 which causes it to throw an error even after a successful sync
-            if (parsedError.message.indexOf('"statusCode":200') === -1) {
-                throw error;
-            }
-        }
-    }
-}
-
-async function showGitHubAuthPrompt(context: IConnectToGitHubWizardContext, site: ParsedSite): Promise<void> {
-    const invalidToken: string = vscode.l10n.t('Azure\'s GitHub token is invalid.  Authorize in the "Deployment Center"');
-    const goToPortal: vscode.MessageItem = { title: vscode.l10n.t('Go to Portal') };
-    let input: vscode.MessageItem | undefined = DialogResponses.learnMore;
-    while (input === DialogResponses.learnMore) {
-        input = await vscode.window.showErrorMessage(invalidToken, { modal: true }, goToPortal, DialogResponses.learnMore);
-        if (input === DialogResponses.learnMore) {
-
-            context.telemetry.properties.githubLearnMore = 'true';
-
-            await openUrl('https://aka.ms/B7g6sw');
-        }
-    }
-
-    if (input === goToPortal) {
-        context.telemetry.properties.githubGoToPortal = 'true';
-        await openInPortal(context, `${site.id}/vstscd`);
-    }
-}
-
-export async function getGitHubJsonResponse<T>(context: IConnectToGitHubWizardContext, url: string): Promise<[T, string | undefined]> {
-    context.gitHubClient = context.gitHubClient || await createGitHubClient(context);
-
-    // Reference for GitHub REST routes
-    // https://developer.github.com/v3/
-    // Note: blank after user implies look up authorized user
-    try {
-        const response: HttpOperationResponse = await context.gitHubClient.sendRequest({ method: 'GET', url });
-        const headerLink: string | undefined = response.headers.get('link');
-        const nextLink: string | undefined = headerLink && parseLinkHeaderToGitHubLinkObject(headerLink).next;
-        return [<T>response.parsedBody, nextLink];
-    } catch (error) {
-        const parsedError: IParsedError = parseError(error);
-        if (parsedError.message.indexOf('Bad credentials') > -1) {
-            // the default error is just "Bad credentials," which is an unhelpful error message
-            await showGitHubAuthPrompt(context, nonNullProp(context, 'site'));
-            context.errorHandling.suppressDisplay = true;
-        }
-        throw error;
-    }
-}
-
-/**
- * @param label Property of JSON that will be used as the QuickPicks label
- * @param description Optional property of JSON that will be used as QuickPicks description
- * @param data Optional property of JSON that will be used as QuickPicks data saved as a NameValue pair
- */
-export function createQuickPickFromJsons<T>(jsons: T[], label: string): IAzureQuickPickItem<T>[] {
-    const quickPicks: IAzureQuickPickItem<T>[] = [];
-    if (!isArray(jsons)) {
-        jsons = [jsons];
-    }
-
-    for (const json of jsons) {
-        if (!json[label]) {
-            // skip this JSON if it doesn't have this label
-            continue;
-        }
-
-        quickPicks.push({
-            label: <string>json[label],
-            data: json
-        });
-    }
-
-    return quickPicks;
-}
-
-function parseLinkHeaderToGitHubLinkObject(linkHeader: string): gitHubLink {
-    const linkUrls: string[] = linkHeader.split(', ');
-    const linkMap: gitHubLink = {};
-
-    // link header response is "<https://api.github.com/organizations/6154722/repos?page=2>; rel="prev", <https://api.github.com/organizations/6154722/repos?page=4>; rel="next""
-    const relative: string = 'rel=';
-    for (const url of linkUrls) {
-        linkMap[url.substring(url.indexOf(relative) + relative.length + 1, url.length - 1)] = url.substring(url.indexOf('<') + 1, url.indexOf('>'));
-    }
-    return linkMap;
-}
-
-export interface ICachedQuickPicks<T> {
-    picks: IAzureQuickPickItem<T>[];
-}
-
-export async function getGitHubQuickPicksWithLoadMore<T>(context: IConnectToGitHubWizardContext, cache: ICachedQuickPicks<T>, originalUrl: string, labelName: string, timeoutSeconds: number = 10): Promise<IAzureQuickPickItem<T | string>[]> {
-    const timeoutMs: number = timeoutSeconds * 1000;
-    const startTime: number = Date.now();
-    let gitHubQuickPicks: T[] = [];
-    let url: string | undefined = originalUrl;
-    do {
-        const [result, nextLink]: [T[], string | undefined] = await getGitHubJsonResponse<T[]>(context, url);
-        gitHubQuickPicks = gitHubQuickPicks.concat(result);
-        // eslint-disable-next-line @typescript-eslint/no-unsafe-assignment
-        url = nextLink;
-    } while (url && startTime + timeoutMs > Date.now());
-
-    cache.picks = cache.picks.concat(createQuickPickFromJsons(gitHubQuickPicks, labelName));
-    cache.picks.sort((a: vscode.QuickPickItem, b: vscode.QuickPickItem) => a.label.localeCompare(b.label));
-
-    if (url) {
-        return (<IAzureQuickPickItem<T | string>[]>[{
-            label: '$(sync) Load More',
-            suppressPersistence: true,
-            data: url
-        }]).concat(cache.picks);
-    } else {
-        return cache.picks;
-    }
-}
-
-export async function createGitHubClient(context: IConnectToGitHubWizardContext): Promise<ServiceClient> {
-    const site = nonNullProp(context, 'site');
-    const client = await site.createClient(context);
-    const oAuth2Token: string | undefined = (await client.listSourceControls())[0].token;
-    if (!oAuth2Token) {
-        await showGitHubAuthPrompt(context, site);
-        context.errorHandling.suppressDisplay = true;
-        const noToken: string = vscode.l10n.t('No oAuth2 Token.');
-        throw new Error(noToken);
-    }
-
-    return createGenericClient(context, new TokenCredentials(oAuth2Token));
-}
-=======
 // /*---------------------------------------------------------------------------------------------
 //  *  Copyright (c) Microsoft Corporation. All rights reserved.
 //  *  Licensed under the MIT License. See License.txt in the project root for license information.
@@ -213,7 +12,6 @@
 // import * as vscode from 'vscode';
 // import { ParsedSite } from '../SiteClient';
 // import { ext } from '../extensionVariables';
-// import { localize } from '../localize';
 // import { openUrl } from '../utils/openUrl';
 // import { verifyNoRunFromPackageSetting } from '../verifyNoRunFromPackageSetting';
 // import { GitHubBranchListStep } from './GitHubBranchListStep';
@@ -227,7 +25,7 @@
 // export type gitHubLink = { prev?: string, next?: string, last?: string, first?: string };
 
 // export async function connectToGitHub(site: ParsedSite, context: IConnectToGitHubWizardContext): Promise<void> {
-//     const title: string = localize('connectGitHubRepo', 'Connect GitHub repository');
+//     const title: string = vscode.l10n.t('Connect GitHub repository');
 //     context.site = site;
 
 //     const wizard: AzureWizard<IConnectToGitHubWizardContext> = new AzureWizard(context, {
@@ -253,8 +51,8 @@
 
 //     const client = await site.createClient(context);
 //     try {
-//         const connectingToGithub: string = localize('ConnectingToGithub', '"{0}" is being connected to repo "{1}". This may take several minutes...', site.fullName, repoName);
-//         const connectedToGithub: string = localize('ConnectedToGithub', 'Repo "{0}" is connected and deployed to "{1}".', repoName, site.fullName);
+//         const connectingToGithub: string = vscode.l10n.t('"{0}" is being connected to repo "{1}". This may take several minutes...', site.fullName, repoName);
+//         const connectedToGithub: string = vscode.l10n.t('Repo "{0}" is connected and deployed to "{1}".', repoName, site.fullName);
 //         await vscode.window.withProgress({ location: vscode.ProgressLocation.Notification, title: connectingToGithub }, async (): Promise<void> => {
 //             ext.outputChannel.appendLog(connectingToGithub);
 //             await verifyNoRunFromPackageSetting(context, site);
@@ -278,8 +76,8 @@
 // }
 
 // async function showGitHubAuthPrompt(context: IConnectToGitHubWizardContext, site: ParsedSite): Promise<void> {
-//     const invalidToken: string = localize('tokenExpired', 'Azure\'s GitHub token is invalid.  Authorize in the "Deployment Center"');
-//     const goToPortal: vscode.MessageItem = { title: localize('goToPortal', 'Go to Portal') };
+//     const invalidToken: string = vscode.l10n.t('Azure\'s GitHub token is invalid.  Authorize in the "Deployment Center"');
+//     const goToPortal: vscode.MessageItem = { title: vscode.l10n.t('Go to Portal') };
 //     let input: vscode.MessageItem | undefined = DialogResponses.learnMore;
 //     while (input === DialogResponses.learnMore) {
 //         input = await vscode.window.showErrorMessage(invalidToken, { modal: true }, goToPortal, DialogResponses.learnMore);
@@ -395,7 +193,7 @@
 //     if (!oAuth2Token) {
 //         await showGitHubAuthPrompt(context, site);
 //         context.errorHandling.suppressDisplay = true;
-//         const noToken: string = localize('noToken', 'No oAuth2 Token.');
+//         const noToken: string = vscode.l10n.t('No oAuth2 Token.');
 //         throw new Error(noToken);
 //     }
 
@@ -403,5 +201,4 @@
 // }
 
 
-// }
->>>>>>> aec76e4e
+// }