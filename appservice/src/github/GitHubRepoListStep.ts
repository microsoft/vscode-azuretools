--- conflicted
+++ resolved
@@ -4,21 +4,13 @@
 //  *--------------------------------------------------------------------------------------------*/
 
 // import { AzureWizardPromptStep, IAzureQuickPickItem, nonNullProp } from '@microsoft/vscode-azext-utils';
-<<<<<<< HEAD
-// import { localize } from '../localize';
-=======
 // import * as vscode from 'vscode';
->>>>>>> d741317d
 // import { getGitHubQuickPicksWithLoadMore, gitHubRepoData, ICachedQuickPicks } from './connectToGitHub';
 // import { IConnectToGitHubWizardContext } from './IConnectToGitHubWizardContext';
 
 // export class GitHubRepoListStep extends AzureWizardPromptStep<IConnectToGitHubWizardContext> {
 //     public async prompt(context: IConnectToGitHubWizardContext): Promise<void> {
-<<<<<<< HEAD
-//         const placeHolder: string = localize('chooseRepo', 'Choose repository');
-=======
 //         const placeHolder: string = vscode.l10n.t('Choose repository');
->>>>>>> d741317d
 //         let repoData: gitHubRepoData | string;
 //         const picksCache: ICachedQuickPicks<gitHubRepoData> = { picks: [] };
 
