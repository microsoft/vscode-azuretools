--- conflicted
+++ resolved
@@ -4,21 +4,13 @@
 //  *--------------------------------------------------------------------------------------------*/
 
 // import { AzureWizardPromptStep, IAzureQuickPickItem, nonNullProp } from '@microsoft/vscode-azext-utils';
-<<<<<<< HEAD
-// import { localize } from '../localize';
-=======
 // import * as vscode from 'vscode';
->>>>>>> d741317d
 // import { getGitHubQuickPicksWithLoadMore, gitHubBranchData, ICachedQuickPicks } from './connectToGitHub';
 // import { IConnectToGitHubWizardContext } from './IConnectToGitHubWizardContext';
 
 // export class GitHubBranchListStep extends AzureWizardPromptStep<IConnectToGitHubWizardContext> {
 //     public async prompt(context: IConnectToGitHubWizardContext): Promise<void> {
-<<<<<<< HEAD
-//         const placeHolder: string = localize('chooseBranch', 'Choose branch');
-=======
 //         const placeHolder: string = vscode.l10n.t('Choose branch');
->>>>>>> d741317d
 //         let branchData: gitHubBranchData | string;
 //         const picksCache: ICachedQuickPicks<gitHubBranchData> = { picks: [] };
 //         let url: string = `${nonNullProp(context, 'repoData').url}/branches`;
