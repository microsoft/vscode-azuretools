// /*---------------------------------------------------------------------------------------------
//  *  Copyright (c) Microsoft Corporation. All rights reserved.
//  *  Licensed under the MIT License. See License.txt in the project root for license information.
//  *--------------------------------------------------------------------------------------------*/

<<<<<<< HEAD
import { AzureWizardPromptStep, IAzureQuickPickItem, nonNullProp } from '@microsoft/vscode-azext-utils';
import * as vscode from 'vscode';
import { getGitHubQuickPicksWithLoadMore, gitHubBranchData, ICachedQuickPicks } from './connectToGitHub';
import { IConnectToGitHubWizardContext } from './IConnectToGitHubWizardContext';

export class GitHubBranchListStep extends AzureWizardPromptStep<IConnectToGitHubWizardContext> {
    public async prompt(context: IConnectToGitHubWizardContext): Promise<void> {
        const placeHolder: string = vscode.l10n.t('Choose branch');
        let branchData: gitHubBranchData | string;
        const picksCache: ICachedQuickPicks<gitHubBranchData> = { picks: [] };
        let url: string = `${nonNullProp(context, 'repoData').url}/branches`;
        // eslint-disable-next-line no-constant-condition
        while (true) {
            branchData = (await context.ui.showQuickPick(this.getBranchPicks(context, picksCache, url), { placeHolder })).data;
            if (typeof branchData === 'string') {
                url = branchData;
            } else {
                break;
            }
        }
=======
// import { AzureWizardPromptStep, IAzureQuickPickItem, nonNullProp } from '@microsoft/vscode-azext-utils';
// import { localize } from '../localize';
// import { getGitHubQuickPicksWithLoadMore, gitHubBranchData, ICachedQuickPicks } from './connectToGitHub';
// import { IConnectToGitHubWizardContext } from './IConnectToGitHubWizardContext';

// export class GitHubBranchListStep extends AzureWizardPromptStep<IConnectToGitHubWizardContext> {
//     public async prompt(context: IConnectToGitHubWizardContext): Promise<void> {
//         const placeHolder: string = localize('chooseBranch', 'Choose branch');
//         let branchData: gitHubBranchData | string;
//         const picksCache: ICachedQuickPicks<gitHubBranchData> = { picks: [] };
//         let url: string = `${nonNullProp(context, 'repoData').url}/branches`;
//         // eslint-disable-next-line no-constant-condition
//         while (true) {
//             branchData = (await context.ui.showQuickPick(this.getBranchPicks(context, picksCache, url), { placeHolder })).data;
//             if (typeof branchData === 'string') {
//                 url = branchData;
//             } else {
//                 break;
//             }
//         }
>>>>>>> aec76e4e

//         context.branchData = branchData;
//     }

//     public shouldPrompt(context: IConnectToGitHubWizardContext): boolean {
//         return !context.branchData;
//     }

//     private async getBranchPicks(context: IConnectToGitHubWizardContext, picksCache: ICachedQuickPicks<gitHubBranchData>, url: string): Promise<IAzureQuickPickItem<gitHubBranchData | string>[]> {
//         return await getGitHubQuickPicksWithLoadMore<gitHubBranchData>(context, picksCache, url, 'name');
//     }
// }<|MERGE_RESOLUTION|>--- conflicted
+++ resolved
@@ -3,36 +3,14 @@
 //  *  Licensed under the MIT License. See License.txt in the project root for license information.
 //  *--------------------------------------------------------------------------------------------*/
 
-<<<<<<< HEAD
-import { AzureWizardPromptStep, IAzureQuickPickItem, nonNullProp } from '@microsoft/vscode-azext-utils';
-import * as vscode from 'vscode';
-import { getGitHubQuickPicksWithLoadMore, gitHubBranchData, ICachedQuickPicks } from './connectToGitHub';
-import { IConnectToGitHubWizardContext } from './IConnectToGitHubWizardContext';
-
-export class GitHubBranchListStep extends AzureWizardPromptStep<IConnectToGitHubWizardContext> {
-    public async prompt(context: IConnectToGitHubWizardContext): Promise<void> {
-        const placeHolder: string = vscode.l10n.t('Choose branch');
-        let branchData: gitHubBranchData | string;
-        const picksCache: ICachedQuickPicks<gitHubBranchData> = { picks: [] };
-        let url: string = `${nonNullProp(context, 'repoData').url}/branches`;
-        // eslint-disable-next-line no-constant-condition
-        while (true) {
-            branchData = (await context.ui.showQuickPick(this.getBranchPicks(context, picksCache, url), { placeHolder })).data;
-            if (typeof branchData === 'string') {
-                url = branchData;
-            } else {
-                break;
-            }
-        }
-=======
 // import { AzureWizardPromptStep, IAzureQuickPickItem, nonNullProp } from '@microsoft/vscode-azext-utils';
-// import { localize } from '../localize';
+// import * as vscode from 'vscode';
 // import { getGitHubQuickPicksWithLoadMore, gitHubBranchData, ICachedQuickPicks } from './connectToGitHub';
 // import { IConnectToGitHubWizardContext } from './IConnectToGitHubWizardContext';
 
 // export class GitHubBranchListStep extends AzureWizardPromptStep<IConnectToGitHubWizardContext> {
 //     public async prompt(context: IConnectToGitHubWizardContext): Promise<void> {
-//         const placeHolder: string = localize('chooseBranch', 'Choose branch');
+//         const placeHolder: string = vscode.l10n.t('Choose branch');
 //         let branchData: gitHubBranchData | string;
 //         const picksCache: ICachedQuickPicks<gitHubBranchData> = { picks: [] };
 //         let url: string = `${nonNullProp(context, 'repoData').url}/branches`;
@@ -45,7 +23,6 @@
 //                 break;
 //             }
 //         }
->>>>>>> aec76e4e
 
 //         context.branchData = branchData;
 //     }
