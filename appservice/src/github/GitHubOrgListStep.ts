--- conflicted
+++ resolved
@@ -4,21 +4,13 @@
 //  *--------------------------------------------------------------------------------------------*/
 
 // import { AzureWizardPromptStep, IAzureQuickPickItem } from '@microsoft/vscode-azext-utils';
-<<<<<<< HEAD
-// import { localize } from '../localize';
-=======
 // import * as vscode from 'vscode';
->>>>>>> d741317d
 // import { createQuickPickFromJsons, getGitHubJsonResponse, gitHubOrgData } from './connectToGitHub';
 // import { IConnectToGitHubWizardContext } from './IConnectToGitHubWizardContext';
 
 // export class GitHubOrgListStep extends AzureWizardPromptStep<IConnectToGitHubWizardContext> {
 //     public async prompt(context: IConnectToGitHubWizardContext): Promise<void> {
-<<<<<<< HEAD
-//         const placeHolder: string = localize('chooseOrg', 'Choose organization.');
-=======
 //         const placeHolder: string = vscode.l10n.t('Choose organization.');
->>>>>>> d741317d
 //         context.orgData = (await context.ui.showQuickPick(this.getOrganizations(context), { placeHolder })).data;
 //     }
 
