--- conflicted
+++ resolved
@@ -4,27 +4,15 @@
  *--------------------------------------------------------------------------------------------*/
 
 import type { User } from '@azure/arm-appservice';
-<<<<<<< HEAD
-import { ServiceClient } from '@azure/core-client';
-=======
 import type { ServiceClient } from '@azure/core-client';
->>>>>>> d741317d
 import { RestError, createPipelineRequest } from "@azure/core-rest-pipeline";
 import { AzExtPipelineResponse, addBasicAuthenticationCredentialsToClient, createGenericClient } from '@microsoft/vscode-azext-azureutils';
 import { IActionContext, IParsedError, UserCancelledError, nonNullProp, parseError } from '@microsoft/vscode-azext-utils';
 import { Server, Socket, createServer } from 'net';
-<<<<<<< HEAD
-import { CancellationToken, Disposable } from 'vscode';
-import * as ws from 'ws';
-import { ParsedSite } from './SiteClient';
-import { ext } from './extensionVariables';
-import { localize } from './localize';
-=======
 import { CancellationToken, Disposable, l10n } from 'vscode';
 import * as ws from 'ws';
 import { ParsedSite } from './SiteClient';
 import { ext } from './extensionVariables';
->>>>>>> d741317d
 import { delay } from './utils/delay';
 
 /**
