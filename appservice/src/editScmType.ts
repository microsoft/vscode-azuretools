--- conflicted
+++ resolved
@@ -12,11 +12,7 @@
 import { SiteClient } from './SiteClient';
 import { nonNullProp } from './utils/nonNull';
 
-<<<<<<< HEAD
-export async function editScmType(client: SiteClient, node: AzureTreeItem, telemetryProperties?: TelemetryProperties): Promise<string | undefined> {
-=======
-export async function editScmType(client: SiteClient, node: AzureTreeItem, newScmType?: ScmType): Promise<ScmType | undefined> {
->>>>>>> 348f6050
+export async function editScmType(client: SiteClient, node: AzureTreeItem, newScmType?: ScmType, telemetryProperties?: TelemetryProperties): Promise<ScmType | undefined> {
     const config: WebSiteManagementModels.SiteConfigResource = await client.getSiteConfig();
     // tslint:disable-next-line:strict-boolean-expressions
     newScmType = newScmType ? newScmType : await showScmPrompt(nonNullProp(config, 'scmType'));
