/*---------------------------------------------------------------------------------------------
 *  Copyright (c) Microsoft Corporation. All rights reserved.
 *  Licensed under the MIT License. See License.txt in the project root for license information.
 *--------------------------------------------------------------------------------------------*/

import type { SiteConfigResource, User } from '@azure/arm-appservice';
import { IActionContext, IAzureQuickPickItem, IAzureQuickPickOptions, ISubscriptionContext, UserCancelledError, nonNullProp } from '@microsoft/vscode-azext-utils';
import { l10n, window } from 'vscode';
import { ext } from './extensionVariables';
// import { connectToGitHub } from './github/connectToGitHub';
<<<<<<< HEAD
import { localize } from './localize';
=======
>>>>>>> d741317d
import { ScmType } from './ScmType';
import { ParsedSite } from './SiteClient';

export async function editScmType(context: IActionContext, site: ParsedSite, subscriptionContext: ISubscriptionContext, newScmType?: ScmType, showToast: boolean = true): Promise<ScmType | undefined> {
    const client = await site.createClient(context);
    if (site.isLinux && await client.getIsConsumption(context)) {
        context.errorHandling.suppressReportIssue = true;
        throw new Error(l10n.t('Linux consumption plans only support zip deploy. See [here](https://aka.ms/AA7avjx) for more information.'));
    }

    const config: SiteConfigResource = await client.getSiteConfig();
    newScmType = newScmType ? newScmType : await showScmPrompt(context, nonNullProp(config, 'scmType'));
    if (newScmType === ScmType.GitHub) {
        if (config.scmType !== ScmType.None) {
            // GitHub cannot be configured if there is an existing configuration source-- a limitation of Azure
            await editScmType(context, site, subscriptionContext, ScmType.None, false);
        }
        // await connectToGitHub(site, Object.assign(context, subscriptionContext));
    } else {
        config.scmType = newScmType;
        // to update one property, a complete config file must be sent
        await client.updateConfiguration(config);
    }
    if (showToast) {
        const scmTypeUpdated: string = l10n.t('Deployment source for "{0}" has been updated to "{1}".', site.fullName, newScmType);
        ext.outputChannel.appendLog(scmTypeUpdated);
        void window.showInformationMessage(scmTypeUpdated);
    }

    if (newScmType === ScmType.LocalGit) {
        const user: User = await client.getPublishingUser();
        if (user.publishingUserName) {
            // first time users must set up deployment credentials via the Portal or they will not have a UserName
            const gitCloneUri: string = `https://${user.publishingUserName}@${site.gitUrl}`;
            ext.outputChannel.appendLog(l10n.t('Git Clone Uri for "{0}": "{1}"', site.fullName, gitCloneUri));
        }
    }
    // returns the updated scmType
    return newScmType;
}

async function showScmPrompt(context: IActionContext, currentScmType: string): Promise<ScmType> {
    const currentSource: string = l10n.t('(Current source)');
    const scmQuickPicks: IAzureQuickPickItem<ScmType | undefined>[] = [];
    // generate quickPicks to not include current type
    for (const key of Object.keys(ScmType)) {
        const scmType: ScmType = <ScmType>ScmType[key];
        if (scmType === currentScmType) {
            // put the current source at the top of the list
            scmQuickPicks.unshift({ label: scmType, description: currentSource, data: undefined });
        } else {
            scmQuickPicks.push({ label: scmType, description: '', data: scmType });
        }
    }

    const options: IAzureQuickPickOptions = {
        placeHolder: l10n.t('Select a new source.'),
        suppressPersistence: true,
        stepName: 'editScmType'
    };
    const newScmType: ScmType | undefined = (await context.ui.showQuickPick(scmQuickPicks, options)).data;
    if (newScmType === undefined) {
        // if the user clicks the current source, treat it as a cancel
        throw new UserCancelledError('scmTypeAlreadyMatches');
    } else {
        return newScmType;
    }
}<|MERGE_RESOLUTION|>--- conflicted
+++ resolved
@@ -8,10 +8,6 @@
 import { l10n, window } from 'vscode';
 import { ext } from './extensionVariables';
 // import { connectToGitHub } from './github/connectToGitHub';
-<<<<<<< HEAD
-import { localize } from './localize';
-=======
->>>>>>> d741317d
 import { ScmType } from './ScmType';
 import { ParsedSite } from './SiteClient';
 
