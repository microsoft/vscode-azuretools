--- conflicted
+++ resolved
@@ -78,7 +78,6 @@
     }
 
     private async getQuickPicks(wizardContext: IAppServiceWizardContext): Promise<IAzureQuickPickItem<WebSiteManagementModels.AppServicePlan | undefined>[]> {
-<<<<<<< HEAD
         const picks: IAzureQuickPickItem<WebSiteManagementModels.AppServicePlan | undefined>[] = [];
 
         if (!this._suppressCreate) {
@@ -88,15 +87,6 @@
                 data: undefined
             });
         }
-=======
-        const picks: IAzureQuickPickItem<WebSiteManagementModels.AppServicePlan | undefined>[] = !this._suppressCreate
-            ? [{
-                label: localize('CreateNewAppServicePlan', '$(plus) Create new App Service plan'),
-                description: '',
-                data: undefined
-            }]
-            : [];
->>>>>>> 53c3187c
 
         let plans: WebSiteManagementModels.AppServicePlan[] = await AppServicePlanListStep.getPlans(wizardContext);
         const famFilter: RegExp | undefined = wizardContext.planSkuFamilyFilter;
