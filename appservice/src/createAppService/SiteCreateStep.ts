/*---------------------------------------------------------------------------------------------
 *  Copyright (c) Microsoft Corporation. All rights reserved.
 *  Licensed under the MIT License. See License.txt in the project root for license information.
 *--------------------------------------------------------------------------------------------*/

// tslint:disable-next-line:no-require-imports
import StorageManagementClient = require('azure-arm-storage');
import { StorageAccountListKeysResult } from 'azure-arm-storage/lib/models';
// tslint:disable-next-line:no-require-imports
import WebSiteManagementClient = require('azure-arm-website');
import { SiteConfig } from 'azure-arm-website/lib/models';
<<<<<<< HEAD
import { OutputChannel, ProgressLocation, window } from 'vscode';
=======
>>>>>>> 15be563c
import { AzureWizardExecuteStep } from 'vscode-azureextensionui';
import { ext } from '../extensionVariables';
import { localize } from '../localize';
import { randomUtils } from '../utils/randomUtils';
import { AppKind, getAppKindDisplayName, getSiteModelKind } from './AppKind';
import { IAppServiceWizardContext } from './IAppServiceWizardContext';

export class SiteCreateStep extends AzureWizardExecuteStep<IAppServiceWizardContext> {
    public async execute(wizardContext: IAppServiceWizardContext): Promise<IAppServiceWizardContext> {
        if (!wizardContext.site) {
<<<<<<< HEAD
            const creatingNewApp: string = localize('CreatingNewApp', 'Creating {0} "{1}"...', getAppKindDisplayName(wizardContext.newSiteKind), wizardContext.newSiteName);
            await window.withProgress({ location: ProgressLocation.Notification, title: creatingNewApp}, async (): Promise<void> => {
                outputChannel.appendLine(creatingNewApp);
                const websiteClient: WebSiteManagementClient = new WebSiteManagementClient(wizardContext.credentials, wizardContext.subscriptionId);
                wizardContext.site = await websiteClient.webApps.createOrUpdate(wizardContext.resourceGroup.name, wizardContext.newSiteName, {
                    name: wizardContext.newSiteName,
                    kind: getSiteModelKind(wizardContext.newSiteKind, wizardContext.newSiteOS),
                    location: wizardContext.location.name,
                    serverFarmId: wizardContext.plan ? wizardContext.plan.id : undefined,
                    clientAffinityEnabled: wizardContext.newSiteKind === AppKind.app,
                    siteConfig: await this.getNewSiteConfig(wizardContext)
                });
                const createdNewApp : string = localize('CreatedNewApp', 'Created new {0} "{1}": {2}', getAppKindDisplayName(wizardContext.newSiteKind), wizardContext.site.name, `https://${wizardContext.site.defaultHostName}`);
                outputChannel.appendLine(createdNewApp);
                outputChannel.appendLine('');
                window.showInformationMessage(createdNewApp);
            });
=======
            ext.outputChannel.appendLine(localize('CreatingNewApp', 'Creating {0} "{1}"...', getAppKindDisplayName(wizardContext.newSiteKind), wizardContext.newSiteName));

            const websiteClient: WebSiteManagementClient = new WebSiteManagementClient(wizardContext.credentials, wizardContext.subscriptionId);
            wizardContext.site = await websiteClient.webApps.createOrUpdate(wizardContext.resourceGroup.name, wizardContext.newSiteName, {
                name: wizardContext.newSiteName,
                kind: getSiteModelKind(wizardContext.newSiteKind, wizardContext.newSiteOS),
                location: wizardContext.location.name,
                serverFarmId: wizardContext.plan ? wizardContext.plan.id : undefined,
                clientAffinityEnabled: wizardContext.newSiteKind === AppKind.app,
                siteConfig: await this.getNewSiteConfig(wizardContext)
            });

            ext.outputChannel.appendLine(localize('CreatedNewApp', '>>>>>> Created new {0} "{1}": {2}', getAppKindDisplayName(wizardContext.newSiteKind), wizardContext.site.name, `https://${wizardContext.site.defaultHostName} <<<<<<`));
            ext.outputChannel.appendLine('');
>>>>>>> 15be563c
        }

        return wizardContext;
    }

    private async getNewSiteConfig(wizardContext: IAppServiceWizardContext): Promise<SiteConfig> {
        const newSiteConfig: SiteConfig = {
            linuxFxVersion: wizardContext.newSiteRuntime
        };

        if (wizardContext.newSiteKind === AppKind.functionapp) {
            const maxFileShareNameLength: number = 63;
            const storageClient: StorageManagementClient = new StorageManagementClient(wizardContext.credentials, wizardContext.subscriptionId);

            const [, storageResourceGroup] = wizardContext.storageAccount.id.match(/\/resourceGroups\/([^/]+)\//);
            const keysResult: StorageAccountListKeysResult = await storageClient.storageAccounts.listKeys(storageResourceGroup, wizardContext.storageAccount.name);

            let fileShareName: string = wizardContext.newSiteName.toLocaleLowerCase() + '-content'.slice(0, maxFileShareNameLength);
            if (!wizardContext.newStorageAccountName) {
                const randomLetters: number = 4;
                fileShareName = `${fileShareName.slice(0, maxFileShareNameLength - randomLetters - 1)}-${randomUtils.getRandomHexString(randomLetters)}`;
            }

            let storageConnectionString: string = '';
            if (keysResult.keys && keysResult.keys[0].value) {
                storageConnectionString = `DefaultEndpointsProtocol=https;AccountName=${wizardContext.storageAccount.name};AccountKey=${keysResult.keys[0].value}`;
            }

            newSiteConfig.appSettings = [
                {
                    name: 'AzureWebJobsDashboard',
                    value: storageConnectionString
                },
                {
                    name: 'AzureWebJobsStorage',
                    value: storageConnectionString
                },
                {
                    name: 'FUNCTIONS_EXTENSION_VERSION',
                    value: 'latest'
                },
                {
                    name: 'WEBSITE_CONTENTAZUREFILECONNECTIONSTRING',
                    value: storageConnectionString
                },
                {
                    name: 'WEBSITE_CONTENTSHARE',
                    value: fileShareName
                },
                {
                    name: 'WEBSITE_NODE_DEFAULT_VERSION',
                    value: '6.5.0'
                }
            ];
        }

        return newSiteConfig;
    }
}<|MERGE_RESOLUTION|>--- conflicted
+++ resolved
@@ -9,10 +9,7 @@
 // tslint:disable-next-line:no-require-imports
 import WebSiteManagementClient = require('azure-arm-website');
 import { SiteConfig } from 'azure-arm-website/lib/models';
-<<<<<<< HEAD
-import { OutputChannel, ProgressLocation, window } from 'vscode';
-=======
->>>>>>> 15be563c
+import { ProgressLocation, window } from 'vscode';
 import { AzureWizardExecuteStep } from 'vscode-azureextensionui';
 import { ext } from '../extensionVariables';
 import { localize } from '../localize';
@@ -23,10 +20,9 @@
 export class SiteCreateStep extends AzureWizardExecuteStep<IAppServiceWizardContext> {
     public async execute(wizardContext: IAppServiceWizardContext): Promise<IAppServiceWizardContext> {
         if (!wizardContext.site) {
-<<<<<<< HEAD
             const creatingNewApp: string = localize('CreatingNewApp', 'Creating {0} "{1}"...', getAppKindDisplayName(wizardContext.newSiteKind), wizardContext.newSiteName);
             await window.withProgress({ location: ProgressLocation.Notification, title: creatingNewApp}, async (): Promise<void> => {
-                outputChannel.appendLine(creatingNewApp);
+                ext.outputChannel.appendLine(creatingNewApp);
                 const websiteClient: WebSiteManagementClient = new WebSiteManagementClient(wizardContext.credentials, wizardContext.subscriptionId);
                 wizardContext.site = await websiteClient.webApps.createOrUpdate(wizardContext.resourceGroup.name, wizardContext.newSiteName, {
                     name: wizardContext.newSiteName,
@@ -37,26 +33,10 @@
                     siteConfig: await this.getNewSiteConfig(wizardContext)
                 });
                 const createdNewApp : string = localize('CreatedNewApp', 'Created new {0} "{1}": {2}', getAppKindDisplayName(wizardContext.newSiteKind), wizardContext.site.name, `https://${wizardContext.site.defaultHostName}`);
-                outputChannel.appendLine(createdNewApp);
-                outputChannel.appendLine('');
+                ext.outputChannel.appendLine(createdNewApp);
+                ext.outputChannel.appendLine('');
                 window.showInformationMessage(createdNewApp);
             });
-=======
-            ext.outputChannel.appendLine(localize('CreatingNewApp', 'Creating {0} "{1}"...', getAppKindDisplayName(wizardContext.newSiteKind), wizardContext.newSiteName));
-
-            const websiteClient: WebSiteManagementClient = new WebSiteManagementClient(wizardContext.credentials, wizardContext.subscriptionId);
-            wizardContext.site = await websiteClient.webApps.createOrUpdate(wizardContext.resourceGroup.name, wizardContext.newSiteName, {
-                name: wizardContext.newSiteName,
-                kind: getSiteModelKind(wizardContext.newSiteKind, wizardContext.newSiteOS),
-                location: wizardContext.location.name,
-                serverFarmId: wizardContext.plan ? wizardContext.plan.id : undefined,
-                clientAffinityEnabled: wizardContext.newSiteKind === AppKind.app,
-                siteConfig: await this.getNewSiteConfig(wizardContext)
-            });
-
-            ext.outputChannel.appendLine(localize('CreatedNewApp', '>>>>>> Created new {0} "{1}": {2}', getAppKindDisplayName(wizardContext.newSiteKind), wizardContext.site.name, `https://${wizardContext.site.defaultHostName} <<<<<<`));
-            ext.outputChannel.appendLine('');
->>>>>>> 15be563c
         }
 
         return wizardContext;
