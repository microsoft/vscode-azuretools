/*---------------------------------------------------------------------------------------------
 *  Copyright (c) Microsoft Corporation. All rights reserved.
 *  Licensed under the MIT License. See License.txt in the project root for license information.
 *--------------------------------------------------------------------------------------------*/

<<<<<<< HEAD
import type { ResourceNameAvailability } from '@azure/arm-appservice';
import { ServiceClient } from '@azure/ms-rest-js';
import { createGenericClient, ResourceGroupListStep, resourceGroupNamingRules, StorageAccountListStep, storageAccountNamingRules } from '@microsoft/vscode-azext-azureutils';
import { AzureNameStep, IAzureNamingRules } from '@microsoft/vscode-azext-utils';
import * as vscode from 'vscode';
import { checkNameAvailability } from '../utils/azureUtils';
=======
import type { ResourceNameAvailability, WebSiteManagementClient } from '@azure/arm-appservice';
import { ResourceGroupListStep, StorageAccountListStep, resourceGroupNamingRules, storageAccountNamingRules } from '@microsoft/vscode-azext-azureutils';
import { AzureNameStep, IAzureNamingRules } from '@microsoft/vscode-azext-utils';
import { localize } from '../localize';
import { createWebSiteClient } from '../utils/azureClients';
>>>>>>> aec76e4e
import { appInsightsNamingRules } from './AppInsightsListStep';
import { AppKind } from './AppKind';
import { AppServicePlanListStep } from './AppServicePlanListStep';
import { appServicePlanNamingRules } from './AppServicePlanNameStep';
import { IAppServiceWizardContext } from './IAppServiceWizardContext';

const siteNamingRules: IAzureNamingRules = {
    minLength: 2,
    maxLength: 60,
    invalidCharsRegExp: /[^a-zA-Z0-9\-]/
};

export class SiteNameStep extends AzureNameStep<IAppServiceWizardContext> {
    public async prompt(context: IAppServiceWizardContext): Promise<void> {
        const client = await createWebSiteClient(context);

        let placeHolder: string | undefined;
        if (context.environment.name === 'Azure') {
            // Unfortunately, the environment object doesn't have the url we need for this placeholder. Might be fixed in the new sdk: https://github.com/microsoft/vscode-azuretools/issues/510
            // For now, we'll only display this placeholder for the most common case
            let namePlaceholder: string;
            if (context.newSiteKind === AppKind.functionapp) {
                namePlaceholder = vscode.l10n.t('function app name');
            } else if (context.newSiteKind?.includes(AppKind.workflowapp)) {
                namePlaceholder = vscode.l10n.t('logic app name');
            } else {
                namePlaceholder = vscode.l10n.t('web app name');
            }
            placeHolder = `<${namePlaceholder}>.azurewebsites.net`;
        }

        let prompt: string;
        if (context.newSiteKind === AppKind.functionapp) {
            prompt = vscode.l10n.t('Enter a globally unique name for the new function app.');
        } else if (context.newSiteKind?.includes(AppKind.workflowapp)) {
            prompt = vscode.l10n.t('Enter a globally unique name for the new logic app.');
        } else {
            prompt = vscode.l10n.t('Enter a globally unique name for the new web app.');
        }

        context.newSiteName = (await context.ui.showInputBox({
            prompt,
            placeHolder,
            validateInput: (name: string): string | undefined => this.validateSiteName(name),
            asyncValidationTask: async (name: string): Promise<string | undefined> => await this.asyncValidateSiteName(client, name)
        })).trim();
        context.valuesToMask.push(context.newSiteName);

        const namingRules: IAzureNamingRules[] = [resourceGroupNamingRules];
        if (context.newSiteKind === AppKind.functionapp) {
            namingRules.push(storageAccountNamingRules);
        } else {
            namingRules.push(appServicePlanNamingRules);
        }

        namingRules.push(appInsightsNamingRules);
        context.relatedNameTask = this.generateRelatedName(context, context.newSiteName, namingRules);
    }

    public async getRelatedName(context: IAppServiceWizardContext, name: string): Promise<string | undefined> {
        return await this.generateRelatedName(context, name, appServicePlanNamingRules);
    }

    public shouldPrompt(context: IAppServiceWizardContext): boolean {
        return !context.newSiteName;
    }

    protected async isRelatedNameAvailable(context: IAppServiceWizardContext, name: string): Promise<boolean> {
        const tasks: Promise<boolean>[] = [ResourceGroupListStep.isNameAvailable(context, name)];
        if (context.newSiteKind === AppKind.functionapp) {
            tasks.push(StorageAccountListStep.isNameAvailable(context, name));
        } else {
            tasks.push(AppServicePlanListStep.isNameAvailable(context, name, name));
        }

        return (await Promise.all(tasks)).every((v: boolean) => v);
    }

    private validateSiteName(name: string): string | undefined {
        name = name.trim();

        if (name.length < siteNamingRules.minLength || name.length > siteNamingRules.maxLength) {
            return vscode.l10n.t('The name must be between {0} and {1} characters.', siteNamingRules.minLength, siteNamingRules.maxLength);
        } else if (siteNamingRules.invalidCharsRegExp.test(name)) {
<<<<<<< HEAD
            return vscode.l10n.t("The name can only contain letters, numbers, or hyphens.");
=======
            return localize('invalidChars', "The name can only contain letters, numbers, or hyphens.");
        }

        return undefined;
    }

    private async asyncValidateSiteName(client: WebSiteManagementClient, name: string): Promise<string | undefined> {
        const nameAvailability: ResourceNameAvailability = await client.checkNameAvailability(name, 'Site');
        if (!nameAvailability.nameAvailable) {
            return nameAvailability.message;
>>>>>>> aec76e4e
        } else {
            return undefined;
        }
    }
}<|MERGE_RESOLUTION|>--- conflicted
+++ resolved
@@ -3,20 +3,10 @@
  *  Licensed under the MIT License. See License.txt in the project root for license information.
  *--------------------------------------------------------------------------------------------*/
 
-<<<<<<< HEAD
-import type { ResourceNameAvailability } from '@azure/arm-appservice';
-import { ServiceClient } from '@azure/ms-rest-js';
-import { createGenericClient, ResourceGroupListStep, resourceGroupNamingRules, StorageAccountListStep, storageAccountNamingRules } from '@microsoft/vscode-azext-azureutils';
+import { ResourceGroupListStep, StorageAccountListStep, resourceGroupNamingRules, storageAccountNamingRules } from '@microsoft/vscode-azext-azureutils';
 import { AzureNameStep, IAzureNamingRules } from '@microsoft/vscode-azext-utils';
 import * as vscode from 'vscode';
-import { checkNameAvailability } from '../utils/azureUtils';
-=======
-import type { ResourceNameAvailability, WebSiteManagementClient } from '@azure/arm-appservice';
-import { ResourceGroupListStep, StorageAccountListStep, resourceGroupNamingRules, storageAccountNamingRules } from '@microsoft/vscode-azext-azureutils';
-import { AzureNameStep, IAzureNamingRules } from '@microsoft/vscode-azext-utils';
-import { localize } from '../localize';
 import { createWebSiteClient } from '../utils/azureClients';
->>>>>>> aec76e4e
 import { appInsightsNamingRules } from './AppInsightsListStep';
 import { AppKind } from './AppKind';
 import { AppServicePlanListStep } from './AppServicePlanListStep';
@@ -101,10 +91,7 @@
         if (name.length < siteNamingRules.minLength || name.length > siteNamingRules.maxLength) {
             return vscode.l10n.t('The name must be between {0} and {1} characters.', siteNamingRules.minLength, siteNamingRules.maxLength);
         } else if (siteNamingRules.invalidCharsRegExp.test(name)) {
-<<<<<<< HEAD
             return vscode.l10n.t("The name can only contain letters, numbers, or hyphens.");
-=======
-            return localize('invalidChars', "The name can only contain letters, numbers, or hyphens.");
         }
 
         return undefined;
@@ -114,7 +101,6 @@
         const nameAvailability: ResourceNameAvailability = await client.checkNameAvailability(name, 'Site');
         if (!nameAvailability.nameAvailable) {
             return nameAvailability.message;
->>>>>>> aec76e4e
         } else {
             return undefined;
         }
