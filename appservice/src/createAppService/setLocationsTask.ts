/*---------------------------------------------------------------------------------------------
 *  Copyright (c) Microsoft Corporation. All rights reserved.
 *  Licensed under the MIT License. See License.txt in the project root for license information.
 *--------------------------------------------------------------------------------------------*/

import type { GeoRegion, ListGeoRegionsOptionalParams, SkuName } from '@azure/arm-appservice';
import { createPipelineRequest } from '@azure/core-rest-pipeline';
import { AzExtPipelineResponse, LocationListStep, createGenericClient } from '@microsoft/vscode-azext-azureutils';
import { nonNullProp } from '@microsoft/vscode-azext-utils';
import { webProvider } from '../constants';
import { AppKind, WebsiteOS } from './AppKind';
import { IAppServiceWizardContext } from './IAppServiceWizardContext';

type GeoRegionJsonResponse = {
    value: GeoRegion[];
};

/**
 * Overwrite the generic 'locationsTask' with a list of locations specific to provider "Microsoft.Web", based on OS and sku
 */
export async function setLocationsTask(context: IAppServiceWizardContext): Promise<void> {
    LocationListStep.setLocationSubset(context, getWebLocations(context), webProvider);
}

export async function getWebLocations(context: IAppServiceWizardContext): Promise<string[]> {
    let options: ListGeoRegionsOptionalParams = {};
    options['api-version'] = '2020-09-01';
    if (context.newSiteOS === WebsiteOS.linux) {
        if (context.newSiteKind === AppKind.functionapp && context.useConsumptionPlan) {
            options = { linuxDynamicWorkersEnabled: true };
        } else {
            options = { linuxWorkersEnabled: true };
        }
    }

    if (context.newPlanSku && context.newPlanSku.tier) {
        options.sku = <SkuName>context.newPlanSku.tier.replace(/\s/g, '');
    }

<<<<<<< HEAD
    const queryString = Object.keys(options).map(key => key + '=' + options[key]).join('&');
=======
    const queryString = Object.keys(options).map(key => `${key}=${options[key]}`).join('&');
>>>>>>> d741317d
    // Temporary fix for https://github.com/Azure/azure-rest-api-specs/issues/18071
    const genericClient = await createGenericClient(context, context);
    const result: AzExtPipelineResponse = await genericClient.sendRequest(createPipelineRequest({
        method: 'GET',
        url: `/subscriptions/${context.subscriptionId}/providers/Microsoft.Web/geoRegions?${queryString}`
    }));

    return (<GeoRegionJsonResponse>result.parsedBody).value.map((l: GeoRegion) => nonNullProp(l, 'name'));
}<|MERGE_RESOLUTION|>--- conflicted
+++ resolved
@@ -37,11 +37,7 @@
         options.sku = <SkuName>context.newPlanSku.tier.replace(/\s/g, '');
     }
 
-<<<<<<< HEAD
-    const queryString = Object.keys(options).map(key => key + '=' + options[key]).join('&');
-=======
     const queryString = Object.keys(options).map(key => `${key}=${options[key]}`).join('&');
->>>>>>> d741317d
     // Temporary fix for https://github.com/Azure/azure-rest-api-specs/issues/18071
     const genericClient = await createGenericClient(context, context);
     const result: AzExtPipelineResponse = await genericClient.sendRequest(createPipelineRequest({
