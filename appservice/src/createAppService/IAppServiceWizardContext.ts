/*---------------------------------------------------------------------------------------------
 *  Copyright (c) Microsoft Corporation. All rights reserved.
 *  Licensed under the MIT License. See License.txt in the project root for license information.
 *--------------------------------------------------------------------------------------------*/

import { ApplicationInsightsComponent } from 'azure-arm-appinsights/lib/models';
import { AppServicePlan, Site, SkuDescription } from 'azure-arm-website/lib/models';
import { IResourceGroupWizardContext, IStorageAccountWizardContext } from 'vscode-azureextensionui';
import { AppKind, LinuxRuntimes, WebsiteOS } from './AppKind';

export interface IAppServiceWizardContext extends IResourceGroupWizardContext, IStorageAccountWizardContext {
    newSiteKind: AppKind;

    /**
     * The OS for the new site
     * This will be defined after `SiteOSStep.prompt` occurs.
     */
    newSiteOS?: WebsiteOS;

    /**
     * The runtime for a new Linux site
     * This will be defined after `SiteRuntimeStep.prompt` occurs.
     */
    newSiteRuntime?: string;

    /**
     * The newly created site
     * This will be defined after `SiteCreateStep.execute` occurs.
     */
    site?: Site;

    /**
     * The name of the new site
     * This will be defined after `SiteNameStep.prompt` occurs.
     */
    newSiteName?: string;

    /**
     * The App Service plan to use.
     * If an existing plan is picked, this value will be defined after `AppServicePlanListStep.prompt` occurs
     * If a new plan is picked, this value will be defined after the `execute` phase of the 'create' subwizard
     */
    plan?: AppServicePlan;

    /**
     * Whether or not to use a consumption plan
     * This will be defined after `SiteHostingPlanStep.prompt` occurs.
     */
    useConsumptionPlan?: boolean;

    /**
     * The name of the new plan
     * This will be defined after `AppServicePlanNameStep.prompt` occurs.
     */
    newPlanName?: string;

    /**
     * The sku of the new plan
     * This will be defined after `AppServicePlanSkuStep.prompt` occurs.
     */
    newPlanSku?: SkuDescription;

    /**
     * The task used to get existing plans.
     * By specifying this in the context, we can ensure that Azure is only queried once for the entire wizard
     */
    plansTask?: Promise<AppServicePlan[]>;

    /**
     * The runtimes to put to the top of the QuickPick list to recommend to the user.
     * In the array, Higher ranking means higher priority, thus will have higher position in the QuickPick list.
     * This should be set by the extension
     */

    recommendedSiteRuntime?: LinuxRuntimes[];

    /**
<<<<<<< HEAD
     * Application insights components are necessary for Function apps log streaming.  By default, we should instance
     * one for the user if there is a data farm available within the same region as the web app
     */
    applicationInsights?: ApplicationInsightsComponent;
=======
     * Application insights components are necessary for Function apps log streaming.  By default, we should instantiate
     * one for the user if there is a data farm available within the same region as the web app
     */
    appInsightsComponent?: ApplicationInsightsComponent;

    /**
     * The name of the new application insights component
     * This will be defined after `AppInsightsNameStep.prompt` occurs.
     */
    newAppInsightsName?: string;
>>>>>>> aa52793f
}<|MERGE_RESOLUTION|>--- conflicted
+++ resolved
@@ -75,12 +75,6 @@
     recommendedSiteRuntime?: LinuxRuntimes[];
 
     /**
-<<<<<<< HEAD
-     * Application insights components are necessary for Function apps log streaming.  By default, we should instance
-     * one for the user if there is a data farm available within the same region as the web app
-     */
-    applicationInsights?: ApplicationInsightsComponent;
-=======
      * Application insights components are necessary for Function apps log streaming.  By default, we should instantiate
      * one for the user if there is a data farm available within the same region as the web app
      */
@@ -91,5 +85,4 @@
      * This will be defined after `AppInsightsNameStep.prompt` occurs.
      */
     newAppInsightsName?: string;
->>>>>>> aa52793f
 }