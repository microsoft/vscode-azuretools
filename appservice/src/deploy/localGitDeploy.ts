--- conflicted
+++ resolved
@@ -22,12 +22,7 @@
 export async function localGitDeploy(client: SiteClient, fsPath: string): Promise<void> {
     const kuduClient: KuduClient = await getKuduClient(client);
     const publishCredentials: User = await client.getWebAppPublishCredential();
-<<<<<<< HEAD
-    publishCredentials.publishingPassword
-    const remote: string = nonNullProp(publishCredentials, 'scmUri');
-=======
     const remote: string = `https://${nonNullProp(publishCredentials, 'publishingUserName')}:${nonNullProp(publishCredentials, 'publishingPassword')}@${client.gitUrl}`;
->>>>>>> 213e9a02
     const localGit: git.SimpleGit = git(fsPath);
     const commitId: string = (await localGit.log()).latest.hash;
 
@@ -39,14 +34,9 @@
             await ext.ui.showWarningMessage(message, { modal: true }, deployAnyway, DialogResponses.cancel);
         }
         await verifyNoRunFromPackageSetting(client);
-<<<<<<< HEAD
-        // tslint:disable-next-line:no-floating-promises
-        callWithMaskHandling(async () => { localGit.push(remote, 'HEAD:master') }, nonNullProp(publishCredentials, 'publishingPassword'));
-=======
         ext.outputChannel.appendLine(formatDeployLog(client, (localize('localGitDeploy', `Deploying Local Git repository to "${client.fullName}"...`))));
         await tryPushAndWaitForDeploymentToComplete();
 
->>>>>>> 213e9a02
     } catch (err) {
         // tslint:disable-next-line:no-unsafe-any
         if (err.message.indexOf('spawn git ENOENT') >= 0) {
@@ -61,18 +51,12 @@
         } else if (err.message.indexOf('error: failed to push') >= 0) {
             const forcePushMessage: vscode.MessageItem = { title: localize('forcePush', 'Force Push') };
             const pushReject: string = localize('localGitPush', 'Push rejected due to Git history diverging.');
-<<<<<<< HEAD
-            await ext.ui.showWarningMessage(pushReject, forcePush, DialogResponses.cancel);
-            // tslint:disable-next-line:no-floating-promises
-            callWithMaskHandling(async () => { localGit.push(remote, 'HEAD:master', { '-f': true }) }, nonNullProp(publishCredentials, 'publishingPassword'));
-=======
 
             if (await ext.ui.showWarningMessage(pushReject, forcePushMessage, DialogResponses.cancel) === forcePushMessage) {
                 await tryPushAndWaitForDeploymentToComplete(true);
             } else {
                 throw new UserCancelledError();
             }
->>>>>>> 213e9a02
         } else {
             throw err;
         }
