--- conflicted
+++ resolved
@@ -54,12 +54,6 @@
         }
     }
 
-<<<<<<< HEAD
-    outputChannel.appendLine(formatDeployLog(client, (localize('localGitDeploy', `Deploying Local Git repository to "${client.fullName}"...`))));
-    await waitForDeploymentToComplete(client, kuduClient, outputChannel);
-=======
-    ext.outputChannel.show();
     ext.outputChannel.appendLine(formatDeployLog(client, (localize('localGitDeploy', `Deploying Local Git repository to "${client.fullName}"...`))));
     await waitForDeploymentToComplete(client, kuduClient);
->>>>>>> 15be563c
 }