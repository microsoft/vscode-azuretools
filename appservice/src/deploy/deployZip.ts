/*---------------------------------------------------------------------------------------------
 *  Copyright (c) Microsoft Corporation. All rights reserved.
 *  Licensed under the MIT License. See License.txt in the project root for license information.
 *--------------------------------------------------------------------------------------------*/

import * as fs from 'fs';
import * as vscode from 'vscode';
import { DialogResponses, TelemetryProperties } from 'vscode-azureextensionui';
import KuduClient from 'vscode-azurekudu';
import { ext } from '../extensionVariables';
import * as FileUtilities from '../FileUtilities';
import { getKuduClient } from '../getKuduClient';
import { localize } from '../localize';
import { SiteClient } from '../SiteClient';
import { formatDeployLog } from './formatDeployLog';
import { waitForDeploymentToComplete } from './waitForDeploymentToComplete';

export async function deployZip(client: SiteClient, fsPath: string, configurationSectionName: string, confirmDeployment: boolean, telemetryProperties?: TelemetryProperties): Promise<void> {
    if (confirmDeployment) {
        const warning: string = localize('zipWarning', 'Are you sure you want to deploy to "{0}"? This will overwrite any previous deployment and cannot be undone.', client.fullName);
        telemetryProperties.cancelStep = 'confirmDestructiveDeployment';
        const deploy: vscode.MessageItem = { title: localize('deploy', 'Deploy') };
        await ext.ui.showWarningMessage(warning, { modal: true }, deploy, DialogResponses.cancel);
        telemetryProperties.cancelStep = '';
    }

<<<<<<< HEAD
=======
    ext.outputChannel.show();
>>>>>>> 15be563c
    const kuduClient: KuduClient = await getKuduClient(client);
    let zipFilePath: string;
    let createdZip: boolean = false;
    if (FileUtilities.getFileExtension(fsPath) === 'zip') {
        zipFilePath = fsPath;
    } else if (await FileUtilities.isDirectory(fsPath)) {
        createdZip = true;
        ext.outputChannel.appendLine(formatDeployLog(client, localize('zipCreate', 'Creating zip package...')));
        const zipDeployConfig: vscode.WorkspaceConfiguration = vscode.workspace.getConfiguration(configurationSectionName, vscode.Uri.file(fsPath));
        // tslint:disable-next-line:no-backbone-get-set-outside-model
        const globPattern: string = zipDeployConfig.get<string>('zipGlobPattern');
        // tslint:disable-next-line:no-backbone-get-set-outside-model
        const ignorePattern: string | string[] = zipDeployConfig.get<string | string[]>('zipIgnorePattern');

        zipFilePath = await FileUtilities.zipDirectory(fsPath, globPattern, ignorePattern);
    } else {
        throw new Error(localize('NotAZipError', 'Path specified is not a folder or a zip file'));
    }

    try {
        ext.outputChannel.appendLine(formatDeployLog(client, localize('deployStart', 'Starting deployment...')));
        await kuduClient.pushDeployment.zipPushDeploy(fs.createReadStream(zipFilePath), { isAsync: true });
        await waitForDeploymentToComplete(client, kuduClient);
    } catch (error) {
        // tslint:disable-next-line:no-unsafe-any
        if (error && error.response && error.response.body) {
            // Autorest doesn't support plain/text as a MIME type, so we have to get the error message from the response body ourselves
            // https://github.com/Azure/autorest/issues/1527
            // tslint:disable-next-line:no-unsafe-any
            throw new Error(error.response.body);
        } else {
            throw error;
        }
    } finally {
        if (createdZip) {
            await FileUtilities.deleteFile(zipFilePath);
        }
    }
}<|MERGE_RESOLUTION|>--- conflicted
+++ resolved
@@ -24,10 +24,6 @@
         telemetryProperties.cancelStep = '';
     }
 
-<<<<<<< HEAD
-=======
-    ext.outputChannel.show();
->>>>>>> 15be563c
     const kuduClient: KuduClient = await getKuduClient(client);
     let zipFilePath: string;
     let createdZip: boolean = false;
