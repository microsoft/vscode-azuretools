--- conflicted
+++ resolved
@@ -5,13 +5,9 @@
 
 import { IActionContext } from '@microsoft/vscode-azext-utils';
 import * as fs from 'fs';
-<<<<<<< HEAD
-=======
+import { ParsedSite } from '../SiteClient';
 import { publisherName } from '../constants';
-import { createKuduClient } from '../createKuduClient';
->>>>>>> f0349eff
 import { localize } from '../localize';
-import { ParsedSite } from '../SiteClient';
 import { getFileExtension } from '../utils/pathUtils';
 import { waitForDeploymentToComplete } from './waitForDeploymentToComplete';
 
@@ -20,18 +16,13 @@
         throw new Error(localize('NotAWarError', 'Path specified is not a war file'));
     }
 
-<<<<<<< HEAD
     const kuduClient = await site.createClient(context);
-    await kuduClient.warPushDeploy(() => fs.createReadStream(fsPath), { isAsync: true });
-=======
-    const kuduClient = await createKuduClient(context, site);
-    await kuduClient.pushDeployment.warPushDeploy(() => fs.createReadStream(fsPath), {
+    await kuduClient.warPushDeploy(() => fs.createReadStream(fsPath), {
         isAsync: true,
         author: publisherName,
         deployer: publisherName,
         trackDeploymentId: true
     });
 
->>>>>>> f0349eff
     await waitForDeploymentToComplete(context, site);
 }