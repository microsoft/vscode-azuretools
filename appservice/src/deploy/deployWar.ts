/*---------------------------------------------------------------------------------------------
 *  Copyright (c) Microsoft Corporation. All rights reserved.
 *  Licensed under the MIT License. See License.txt in the project root for license information.
 *--------------------------------------------------------------------------------------------*/

import * as fs from 'fs';
import * as vscode from 'vscode';
import { DialogResponses, TelemetryProperties } from 'vscode-azureextensionui';
import KuduClient from 'vscode-azurekudu';
import { ext } from '../extensionVariables';
import * as FileUtilities from '../FileUtilities';
import { getKuduClient } from '../getKuduClient';
import { localize } from '../localize';
import { SiteClient } from '../SiteClient';
import { formatDeployLog } from './formatDeployLog';
import { waitForDeploymentToComplete } from './waitForDeploymentToComplete';

export async function deployWar(client: SiteClient, fsPath: string, confirmDeployment: boolean, telemetryProperties?: TelemetryProperties): Promise<void> {
    if (confirmDeployment) {
        const warning: string = localize('warWarning', 'Are you sure you want to deploy to "{0}"? This will overwrite the ROOT application and cannot be undone.', client.fullName);
        telemetryProperties.cancelStep = 'confirmDestructiveDeployment';
        const deploy: vscode.MessageItem = { title: localize('deploy', 'Deploy') };
        await ext.ui.showWarningMessage(warning, { modal: true }, deploy, DialogResponses.cancel);
        telemetryProperties.cancelStep = '';
    }

<<<<<<< HEAD
=======
    ext.outputChannel.show();
>>>>>>> 15be563c
    const kuduClient: KuduClient = await getKuduClient(client);

    if (FileUtilities.getFileExtension(fsPath) !== 'war') {
        throw new Error(localize('NotAWarError', 'Path specified is not a war file'));
    }

    try {
        ext.outputChannel.appendLine(formatDeployLog(client, localize('deployStart', 'Starting deployment...')));
        await kuduClient.pushDeployment.warPushDeploy(fs.createReadStream(fsPath), { isAsync: true });
        await waitForDeploymentToComplete(client, kuduClient);
    } catch (error) {
        // tslint:disable-next-line:no-unsafe-any
        if (error && error.response && error.response.body) {
            // Autorest doesn't support plain/text as a MIME type, so we have to get the error message from the response body ourselves
            // https://github.com/Azure/autorest/issues/1527
            // tslint:disable-next-line:no-unsafe-any
            throw new Error(error.response.body);
        } else {
            throw error;
        }
    }
}<|MERGE_RESOLUTION|>--- conflicted
+++ resolved
@@ -24,12 +24,7 @@
         telemetryProperties.cancelStep = '';
     }
 
-<<<<<<< HEAD
-=======
-    ext.outputChannel.show();
->>>>>>> 15be563c
     const kuduClient: KuduClient = await getKuduClient(client);
-
     if (FileUtilities.getFileExtension(fsPath) !== 'war') {
         throw new Error(localize('NotAWarError', 'Path specified is not a war file'));
     }
