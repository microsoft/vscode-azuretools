--- conflicted
+++ resolved
@@ -4,6 +4,7 @@
  *--------------------------------------------------------------------------------------------*/
 
 import { AppServicePlan, SiteConfigResource } from 'azure-arm-website/lib/models';
+import { ProgressLocation, window } from 'vscode'
 import { TelemetryProperties } from 'vscode-azureextensionui';
 import { ext } from '../extensionVariables';
 import { localize } from '../localize';
@@ -51,20 +52,19 @@
             // Ignore
         }
     }
-<<<<<<< HEAD
-    await vscode.window.withProgress({ location: vscode.ProgressLocation.Notification, title: localize('deploying', 'Deploying to "{0}"... Check output window for status.', client.fullName)}, async (): Promise<void> => {
+    await window.withProgress({ location: ProgressLocation.Notification, title: localize('deploying', 'Deploying to "{0}"... Check output window for status.', client.fullName)}, async (): Promise<void> => {
         switch (config.scmType) {
             case ScmType.LocalGit:
-                await localGitDeploy(client, fsPath, outputChannel, ui);
+                await localGitDeploy(client, fsPath);
                 break;
             case ScmType.GitHub:
                 throw new Error(localize('gitHubConnected', '"{0}" is connected to a GitHub repository. Push to GitHub repository to deploy.', client.fullName));
             default: //'None' or any other non-supported scmType
                 if (config.linuxFxVersion && config.linuxFxVersion.toLowerCase().startsWith('tomcat')) {
-                    await deployWar(client, fsPath, outputChannel, ui, confirmDeployment, telemetryProperties);
+                    await deployWar(client, fsPath, confirmDeployment, telemetryProperties);
                     break;
                 }
-                await deployZip(client, fsPath, outputChannel, ui, configurationSectionName, confirmDeployment, telemetryProperties);
+                await deployZip(client, fsPath, configurationSectionName, confirmDeployment, telemetryProperties);
                 break;
         }
 
@@ -72,34 +72,8 @@
         const deployComplete : string = displayUrl ?
             localize('deployCompleteWithUrl', 'Deployment to "{0}" completed: {1}', client.fullName, `https://${displayUrl}`) :
             localize('deployComplete', 'Deployment to "{0}" completed.', client.fullName);
-        vscode.window.showInformationMessage(deployComplete);
-        outputChannel.appendLine(deployComplete);
-        outputChannel.appendLine('');
+        window.showInformationMessage(deployComplete);
+        ext.outputChannel.appendLine(deployComplete);
+        ext.outputChannel.appendLine('');
     });
-=======
-
-    switch (config.scmType) {
-        case ScmType.LocalGit:
-            await localGitDeploy(client, fsPath);
-            break;
-        case ScmType.GitHub:
-            throw new Error(localize('gitHubConnected', '"{0}" is connected to a GitHub repository. Push to GitHub repository to deploy.', client.fullName));
-        default: //'None' or any other non-supported scmType
-            if (config.linuxFxVersion && config.linuxFxVersion.toLowerCase().startsWith('tomcat')) {
-                await deployWar(client, fsPath, confirmDeployment, telemetryProperties);
-                break;
-            }
-            await deployZip(client, fsPath, configurationSectionName, confirmDeployment, telemetryProperties);
-            break;
-    }
-
-    const displayUrl: string = client.isFunctionApp ? '' : client.defaultHostName;
-    ext.outputChannel.appendLine(
-        displayUrl ?
-            localize('deployCompleteWithUrl', '>>>>>> Deployment to "{0}" completed: {1} <<<<<<', client.fullName, `https://${displayUrl}`) :
-            localize('deployComplete', '>>>>>> Deployment to "{0}" completed. <<<<<<', client.fullName)
-    );
-
-    ext.outputChannel.appendLine('');
->>>>>>> 15be563c
 }