--- conflicted
+++ resolved
@@ -515,7 +515,6 @@
             opn('https://git-scm.com/downloads');
         }
     }
-<<<<<<< HEAD
 
     private async connectToGitHub(node: IAzureNode, outputChannel: vscode.OutputChannel): Promise<void> {
 
@@ -578,7 +577,6 @@
             node.openInPortal();
         }
     }
-=======
 }
 
 async function signRequest(req: WebResource, cred: ServiceClientCredentials): Promise<void> {
@@ -591,5 +589,4 @@
             }
         });
     });
->>>>>>> d5bfb6db
 }