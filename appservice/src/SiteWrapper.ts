--- conflicted
+++ resolved
@@ -7,7 +7,6 @@
 import WebSiteManagementClient = require('azure-arm-website');
 import { AppServicePlan, NameValuePair, Site, SiteConfigResource, SiteLogsConfig, SiteSourceControl, User } from 'azure-arm-website/lib/models';
 import * as fs from 'fs';
-<<<<<<< HEAD
 import { BasicAuthenticationCredentials, HttpOperationResponse } from 'ms-rest';
 import * as opn from 'opn';
 // tslint:disable-next-line:no-require-imports
@@ -15,14 +14,6 @@
 import * as git from 'simple-git/promise';
 import * as vscode from 'vscode';
 import { IAzureNode, UserCancelledError } from 'vscode-azureextensionui';
-=======
-import { BasicAuthenticationCredentials, WebResource } from 'ms-rest';
-import * as opn from 'opn';
-import * as request from 'request';
-import * as git from 'simple-git/promise';
-import * as vscode from 'vscode';
-import { AzureActionHandler, parseError, UserCancelledError } from 'vscode-azureextensionui';
->>>>>>> 8fdd966c
 import KuduClient from 'vscode-azurekudu';
 import { DeployResult } from 'vscode-azurekudu/lib/models';
 import { DialogResponses } from './DialogResponses';
