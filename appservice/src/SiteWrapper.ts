/*---------------------------------------------------------------------------------------------
 *  Copyright (c) Microsoft Corporation. All rights reserved.
 *  Licensed under the MIT License. See License.txt in the project root for license information.
 *--------------------------------------------------------------------------------------------*/

// tslint:disable-next-line:no-require-imports
import WebSiteManagementClient = require('azure-arm-website');
import { AppServicePlan, HostNameSslState, NameValuePair, Site, SiteConfigResource, SiteLogsConfig, SiteSourceControl, User } from 'azure-arm-website/lib/models';
import * as fs from 'fs';
import { BasicAuthenticationCredentials, HttpOperationResponse, ServiceClientCredentials, TokenCredentials, WebResource } from 'ms-rest';
import * as opn from 'opn';
import * as request from 'request';
import * as requestP from 'request-promise';
import * as git from 'simple-git/promise';
import { Readable } from 'stream';
import { setInterval } from 'timers';
import * as vscode from 'vscode';
import { AzureActionHandler, IAzureNode, IParsedError, parseError, UserCancelledError } from 'vscode-azureextensionui';
import KuduClient from 'vscode-azurekudu';
import { DeployResult } from 'vscode-azurekudu/lib/models';
import { DialogResponses } from './DialogResponses';
import { ArgumentError } from './errors';
import * as FileUtilities from './FileUtilities';
import { IFileResult } from './IFileResult';
import { ILogStream } from './ILogStream';
import { localize } from './localize';
import { nodeUtils } from './utils/nodeUtils';
import { uiUtils } from './utils/uiUtils';
import { IQuickPickItemWithData } from './wizard/IQuickPickItemWithData';

// Deployment sources supported by Web Apps
export enum ScmType {
    None = 'None', // default scmType
    LocalGit = 'LocalGit',
    GitHub = 'GitHub'
}

export class SiteWrapper {
    public readonly resourceGroup: string;
    public readonly location: string;
    public readonly name: string;
    public readonly slotName?: string;
    public readonly planResourceGroup: string;
    public readonly planName: string;
    public readonly id: string;
    public readonly defaultHostName: string;
    public readonly isFunctionApp: boolean;
    public readonly isSsl: boolean;
    private readonly _gitUrl: string;

    constructor(site: Site) {
        const matches: RegExpMatchArray | null = site.serverFarmId.match(/\/subscriptions\/(.*)\/resourceGroups\/(.*)\/providers\/Microsoft.Web\/serverfarms\/(.*)/);
        if (!site.id || !site.name || !site.resourceGroup || !site.type || !site.defaultHostName || matches === null || matches.length < 4) {
            throw new ArgumentError(site);
        }

        const isSlot: boolean = site.type.toLowerCase() === 'microsoft.web/sites/slots';
        this.id = site.id;
        this.resourceGroup = site.resourceGroup;
        this.location = site.location;
        this.name = isSlot ? site.name.substring(0, site.name.lastIndexOf('/')) : site.name;
        this.slotName = isSlot ? site.name.substring(site.name.lastIndexOf('/') + 1) : undefined;
        // the scm url used for git repo is in index 1 of enabledHostNames, not 0
        this._gitUrl = `${site.enabledHostNames[1]}:443/${site.repositorySiteName}.git`;
        this.defaultHostName = site.defaultHostName;
        this.isFunctionApp = site.kind === 'functionapp';
        this.isSsl = site.hostNameSslStates.some((value: HostNameSslState) =>
            value.name === site.defaultHostName && value.sslState === 'Enabled');

        this.planResourceGroup = matches[2];
        this.planName = matches[3];
    }

    public get appName(): string {
        return this.name + (this.slotName ? `-${this.slotName}` : '');
    }

    public get kuduUrl(): string {
        return `https://${this.appName}.scm.azurewebsites.net`;
    }

    public async stop(client: WebSiteManagementClient): Promise<void> {
        if (this.slotName) {
            await client.webApps.stopSlot(this.resourceGroup, this.name, this.slotName);
        } else {
            await client.webApps.stop(this.resourceGroup, this.name);
        }
    }

    public async start(client: WebSiteManagementClient): Promise<void> {
        if (this.slotName) {
            await client.webApps.startSlot(this.resourceGroup, this.name, this.slotName);
        } else {
            await client.webApps.start(this.resourceGroup, this.name);
        }
    }

    public async getState(client: WebSiteManagementClient): Promise<string | undefined> {
        const currentSite: Site = this.slotName ?
            await client.webApps.getSlot(this.resourceGroup, this.name, this.slotName) :
            await client.webApps.get(this.resourceGroup, this.name);

        return currentSite.state;
    }

    public async getWebAppPublishCredential(client: WebSiteManagementClient): Promise<User> {
        return this.slotName ?
            await client.webApps.listPublishingCredentialsSlot(this.resourceGroup, this.name, this.slotName) :
            await client.webApps.listPublishingCredentials(this.resourceGroup, this.name);
    }

    public async getSiteConfig(client: WebSiteManagementClient): Promise<SiteConfigResource> {
        return this.slotName ?
            await client.webApps.getConfigurationSlot(this.resourceGroup, this.name, this.slotName) :
            await client.webApps.getConfiguration(this.resourceGroup, this.name);
    }

    public async updateConfiguration(client: WebSiteManagementClient, config: SiteConfigResource): Promise<SiteConfigResource> {
        return this.slotName ?
            await client.webApps.updateConfigurationSlot(this.resourceGroup, this.name, config, this.slotName) :
            await client.webApps.updateConfiguration(this.resourceGroup, this.name, config);
    }

    public async getLogsConfig(client: WebSiteManagementClient): Promise<SiteLogsConfig> {
        return this.slotName ?
            await client.webApps.getDiagnosticLogsConfigurationSlot(this.resourceGroup, this.name, this.slotName) :
            await client.webApps.getDiagnosticLogsConfiguration(this.resourceGroup, this.name);
    }

    public async updateLogsConfig(client: WebSiteManagementClient, config: SiteLogsConfig): Promise<SiteLogsConfig> {
        return this.slotName ?
            await client.webApps.updateDiagnosticLogsConfigSlot(this.resourceGroup, this.name, config, this.slotName) :
            await client.webApps.updateDiagnosticLogsConfig(this.resourceGroup, this.name, config);
    }

    public async getAppServicePlan(client: WebSiteManagementClient): Promise<AppServicePlan> {
        return await client.appServicePlans.get(this.planResourceGroup, this.planName);
    }

    public async deleteSite(client: WebSiteManagementClient, outputChannel: vscode.OutputChannel): Promise<void> {
        const confirmMessage: string = localize('deleteConfirmation', 'Are you sure you want to delete "{0}"?', this.appName);
        if (await vscode.window.showWarningMessage(confirmMessage, DialogResponses.yes, DialogResponses.cancel) !== DialogResponses.yes) {
            throw new UserCancelledError();
        }

        let plan: AppServicePlan | undefined;
        let deletePlan: boolean = false;

        if (!this.slotName) {
            // API calls not necessary for deployment slots
            plan = await this.getAppServicePlan(client);
        }

        if (!this.slotName && plan.numberOfSites < 2) {
            const message: string = localize('deleteLastServicePlan', 'This is the last app in the App Service plan "{0}". Do you want to delete this App Service plan to prevent unexpected charges?', plan.name);
            const input: vscode.MessageItem | undefined = await vscode.window.showWarningMessage(message, DialogResponses.yes, DialogResponses.no, DialogResponses.cancel);
            if (input === undefined) {
                throw new UserCancelledError();
            } else {
                deletePlan = input === DialogResponses.yes;
            }
        }

        outputChannel.show();
        outputChannel.appendLine(localize('Deleting', 'Deleting "{0}"...', this.appName));
        if (this.slotName) {
            await client.webApps.deleteSlot(this.resourceGroup, this.name, this.slotName);
        } else {
            await client.webApps.deleteMethod(this.resourceGroup, this.name, { deleteEmptyServerFarm: deletePlan });
        }
        outputChannel.appendLine(localize('DeleteSucceeded', 'Successfully deleted "{0}".', this.appName));
    }

    public async deploy(fsPath: string, client: WebSiteManagementClient, outputChannel: vscode.OutputChannel, configurationSectionName: string, confirmDeployment: boolean = true): Promise<void> {
        const config: SiteConfigResource = await this.getSiteConfig(client);
        switch (config.scmType) {
            case ScmType.LocalGit:
                await this.localGitDeploy(fsPath, client, outputChannel);
                break;
            case ScmType.GitHub:
                throw new Error(localize('gitHubConnected', '"{0}" is connected to a GitHub repository. Push to GitHub repository to deploy.', this.appName));
            default: //'None' or any other non-supported scmType
                await this.deployZip(fsPath, client, outputChannel, configurationSectionName, confirmDeployment);
                break;
        }

        outputChannel.appendLine(localize('deployComplete', '>>>>>> Deployment to "{0}" completed. <<<<<<', this.appName));
        outputChannel.appendLine('');
    }

    public async isHttpLogsEnabled(client: WebSiteManagementClient): Promise<boolean> {
        const logsConfig: SiteLogsConfig = await this.getLogsConfig(client);
        return logsConfig.httpLogs && logsConfig.httpLogs.fileSystem && logsConfig.httpLogs.fileSystem.enabled;
    }

    public async enableHttpLogs(client: WebSiteManagementClient): Promise<SiteLogsConfig> {
        const logsConfig: SiteLogsConfig = {
            location: this.location,
            httpLogs: {
                fileSystem: {
                    enabled: true,
                    retentionInDays: 7,
                    retentionInMb: 35
                }
            }
        };

        return await this.updateLogsConfig(client, logsConfig);
    }

    public async getKuduClient(client: WebSiteManagementClient): Promise<KuduClient> {
        const user: User = await this.getWebAppPublishCredential(client);
        if (!user.publishingUserName || !user.publishingPassword) {
            throw new ArgumentError(user);
        }

        const cred: BasicAuthenticationCredentials = new BasicAuthenticationCredentials(user.publishingUserName, user.publishingPassword);

        return new KuduClient(cred, this.kuduUrl);
    }

    public async editScmType(node: IAzureNode, outputChannel: vscode.OutputChannel): Promise<string | undefined> {
        const client: WebSiteManagementClient = nodeUtils.getWebSiteClient(node);
        const config: SiteConfigResource = await this.getSiteConfig(client);
        const newScmType: string = await this.showScmPrompt(config.scmType);
        if (newScmType === ScmType.GitHub) {
            if (config.scmType !== ScmType.None) {
                // GitHub cannot be configured if there is an existing configuration source-- a limitation of Azure
                throw new Error(localize('configurationError', 'Configuration type must be set to "None" to connect to a GitHub repository.'));
            }
            await this.connectToGitHub(node, outputChannel);
        } else {
            await this.updateScmType(client, config, newScmType);
        }
        this.log(outputChannel, localize('deploymentSourceUpdated,', 'Deployment source has been updated to "{0}".', newScmType));
        // returns the updated scmType
        return newScmType;
    }

    /**
     * Starts the log-streaming service. Call 'dispose()' on the returned object when you want to stop the service.
     */
    public async startStreamingLogs(client: KuduClient, actionHandler: AzureActionHandler, outputChannel: vscode.OutputChannel, path: string = ''): Promise<ILogStream> {
        outputChannel.show();
        outputChannel.appendLine(localize('connectingToLogStream', 'Connecting to log stream...'));
        const httpRequest: WebResource = new WebResource();
        await signRequest(httpRequest, client.credentials);

        const requestApi: request.RequestAPI<request.Request, request.CoreOptions, {}> = request.defaults(httpRequest);
        const logStream: ILogStream = { dispose: undefined, isConnected: true };
        // Intentionally setting up a separate telemetry event and not awaiting the result here since log stream is a long-running action
        // tslint:disable-next-line:no-floating-promises
        actionHandler.callWithTelemetry('appService.streamingLogs', async () => {
            let timerId: NodeJS.Timer | undefined;
            if (this.isFunctionApp) {
                // For Function Apps, we have to ping "/admin/host/status" every minute for logging to work
                // https://github.com/Microsoft/vscode-azurefunctions/issues/227
                await this.pingFunctionApp(client);
                timerId = setInterval(async () => await this.pingFunctionApp(client), 60 * 1000);
            }

            await new Promise((resolve: () => void, reject: (err: Error) => void): void => {
                const logsRequest: request.Request = requestApi(`${this.kuduUrl}/api/logstream/${path}`);
                logStream.dispose = (): void => {
                    logsRequest.removeAllListeners();
                    logsRequest.destroy();
                    outputChannel.show();
                    if (timerId) {
                        clearInterval(timerId);
                    }
                    outputChannel.appendLine(localize('logStreamDisconnected', 'Disconnected from log-streaming service.'));
                    logStream.isConnected = false;
                    resolve();
                };

                logsRequest.on('data', (chunk: Buffer | string) => {
                    outputChannel.appendLine(chunk.toString());
                }).on('error', (err: Error) => {
                    outputChannel.appendLine(localize('logStreamError', 'Error connecting to log-streaming service:'));
                    outputChannel.appendLine(parseError(err).message);
                    reject(err);
                }).on('complete', () => {
                    logStream.dispose();
                });
            });
        });

        return logStream;
    }

    public async pingFunctionApp(kuduClient: KuduClient): Promise<void> {
        const requestOptions: WebResource = new WebResource();
        const adminKey: string = await kuduClient.functionModel.getAdminToken();
        await signRequest(requestOptions, new TokenCredentials(adminKey));
        // tslint:disable-next-line:no-unsafe-any
        await requestP.get(`https://${this.defaultHostName}/admin/host/status`, requestOptions);
    }

<<<<<<< HEAD
    public async validateDeployment(): Promise<number> {
        // tslint:disable-next-line:no-http-string
        const uri: string = `${this.isSsl ? 'https://' : 'http://'}${this.defaultHostName}`;
        const response = await requestP.get(uri);
        console.log(response.headers);
        return 200;
=======
    public async getFile(client: KuduClient, filePath: string): Promise<IFileResult> {
        // tslint:disable:no-unsafe-any
        // tslint:disable-next-line:no-any
        const response: any = (<any>await client.vfs.getItemWithHttpOperationResponse(filePath)).response;
        if (response && response.body && response.headers && response.headers.etag) {
            return { data: response.body, etag: response.headers.etag };
            // tslint:enable:no-unsafe-any
        } else {
            throw new Error(localize('failedToFindFile', 'Failed to find file with path "{0}".', filePath));
        }
    }

    /**
     * Returns the latest etag of the updated file
     */
    public async putFile(client: KuduClient, data: Readable | string, filePath: string, etag: string): Promise<string> {
        let stream: Readable;
        if (typeof data === 'string') {
            stream = new Readable();
            stream._read = function (_size: number): void {
                this.push(data);
                this.push(null);
            };
        } else {
            stream = data;
        }
        const result: HttpOperationResponse<{}> = await client.vfs.putItemWithHttpOperationResponse(stream, filePath, { customHeaders: { ['If-Match']: etag } });
        return <string>result.response.headers.etag;
>>>>>>> 82f22249
    }

    private async deployZip(fsPath: string, client: WebSiteManagementClient, outputChannel: vscode.OutputChannel, configurationSectionName: string, confirmDeployment: boolean): Promise<void> {
        if (confirmDeployment) {
            const warning: string = localize('zipWarning', 'Are you sure you want to deploy to "{0}"? This will overwrite any previous deployment and cannot be undone.', this.appName);
            if (await vscode.window.showWarningMessage(warning, DialogResponses.yes, DialogResponses.cancel) !== DialogResponses.yes) {
                throw new UserCancelledError();
            }
        }

        outputChannel.show();
        const kuduClient: KuduClient = await this.getKuduClient(client);

        let zipFilePath: string;
        let createdZip: boolean = false;
        if (FileUtilities.getFileExtension(fsPath) === 'zip') {
            zipFilePath = fsPath;
        } else if (await FileUtilities.isDirectory(fsPath)) {
            createdZip = true;
            this.log(outputChannel, localize('zipCreate', 'Creating zip package...'));
            const zipDeployConfig: vscode.WorkspaceConfiguration = vscode.workspace.getConfiguration(configurationSectionName);
            // tslint:disable-next-line:no-backbone-get-set-outside-model
            const globPattern: string = zipDeployConfig.get<string>('zipGlobPattern');
            // tslint:disable-next-line:no-backbone-get-set-outside-model
            const ignorePattern: string = zipDeployConfig.get<string>('zipIgnorePattern');

            zipFilePath = await FileUtilities.zipDirectory(fsPath, globPattern, ignorePattern);
        } else {
            throw new Error(localize('NotAZipError', 'Path specified is not a folder or a zip file'));
        }

        try {
            this.log(outputChannel, localize('deployStart', 'Starting deployment...'));
            await kuduClient.pushDeployment.zipPushDeploy(fs.createReadStream(zipFilePath), { isAsync: true });
            await this.waitForDeploymentToComplete(kuduClient, outputChannel);
        } catch (error) {
            // tslint:disable-next-line:no-unsafe-any
            if (error && error.response && error.response.body) {
                // Autorest doesn't support plain/text as a MIME type, so we have to get the error message from the response body ourselves
                // https://github.com/Azure/autorest/issues/1527
                // tslint:disable-next-line:no-unsafe-any
                throw new Error(error.response.body);
            } else {
                throw error;
            }
        } finally {
            if (createdZip) {
                await FileUtilities.deleteFile(zipFilePath);
            }
        }
    }

    private async localGitDeploy(fsPath: string, client: WebSiteManagementClient, outputChannel: vscode.OutputChannel): Promise<void> {
        const kuduClient: KuduClient = await this.getKuduClient(client);
        const pushReject: string = localize('localGitPush', 'Push rejected due to Git history diverging. Force push?');
        const publishCredentials: User = await this.getWebAppPublishCredential(client);

        // credentials for accessing Azure Remote Repo
        const username: string = publishCredentials.publishingUserName;
        const password: string = publishCredentials.publishingPassword;
        const remote: string = `https://${username}:${password}@${this._gitUrl}`;
        const localGit: git.SimpleGit = git(fsPath);
        try {
            const status: git.StatusResult = await localGit.status();
            if (status.files.length > 0) {
                const uncommit: string = localize('localGitUncommit', '{0} uncommitted change(s) in local repo "{1}"', status.files.length, fsPath);
                vscode.window.showWarningMessage(uncommit);
            }
            await localGit.push(remote, 'HEAD:master');
        } catch (err) {
            // tslint:disable-next-line:no-unsafe-any
            if (err.message.indexOf('spawn git ENOENT') >= 0) {
                await this.showInstallPrompt();
                return undefined;
            } else if (err.message.indexOf('error: failed to push') >= 0) { // tslint:disable-line:no-unsafe-any
                const input: vscode.MessageItem | undefined = await vscode.window.showErrorMessage(pushReject, DialogResponses.yes, DialogResponses.cancel);
                if (input === DialogResponses.yes) {
                    await (<(remote: string, branch: string, options: object) => Promise<void>>localGit.push)(remote, 'HEAD:master', { '-f': true });
                    // Ugly casting neccessary due to bug in simple-git. Issue filed:
                    // https://github.com/steveukx/git-js/issues/218
                } else {
                    throw new UserCancelledError();
                }
            } else {
                throw err;
            }
        }

        outputChannel.show();
        this.log(outputChannel, (localize('localGitDeploy', `Deploying Local Git repository to "${this.appName}"...`)));
        await this.waitForDeploymentToComplete(kuduClient, outputChannel);
    }

    private async getJsonRequest(url: string, requestOptions: WebResource, node: IAzureNode): Promise<Object[]> {
        // Reference for GitHub REST routes
        // https://developer.github.com/v3/
        // Note: blank after user implies look up authorized user
        try {
            // tslint:disable-next-line:no-unsafe-any
            const gitHubResponse: string = await requestP.get(url, <WebResource>requestOptions);
            return <Object[]>JSON.parse(gitHubResponse);
        } catch (error) {
            const parsedError: IParsedError = parseError(error);
            if (parsedError.message.indexOf('Bad credentials') > -1) {
                // the default error is just "Bad Credentials," which is an unhelpful error message
                const tokenExpired: string = localize('tokenExpired', 'Azure\'s GitHub token has expired.  Reauthorize in the Portal under "Deployment options."');
                const goToPortal: string = localize('goToPortal', 'Go to Portal');
                const input: string | undefined = await vscode.window.showErrorMessage(tokenExpired, goToPortal);
                if (input === goToPortal) {
                    node.openInPortal();
                    // https://github.com/Microsoft/vscode-azuretools/issues/78
                    throw new UserCancelledError();
                } else {
                    throw new UserCancelledError();
                }
            } else {
                throw error;
            }
        }
    }

    /**
     * @param label Property of JSON that will be used as the QuickPicks label
     * @param description Optional property of JSON that will be used as QuickPicks description
     * @param data Optional property of JSON that will be used as QuickPicks data saved as a NameValue pair
     */
    private createQuickPickFromJsons(jsons: Object[], label: string, description?: string, data?: string[]): IQuickPickItemWithData<{}>[] {
        const quickPicks: IQuickPickItemWithData<{}>[] = [];
        for (const json of jsons) {
            const dataValuePair: NameValuePair = {};

            if (!json[label]) {
                // skip this JSON if it doesn't have this label
                continue;
            }

            if (description && !json[description]) {
                // if the label exists, but the description does not, then description will just be left blank
                description = undefined;
            }

            if (data) {
                // construct value pair based off data labels provided
                for (const property of data) {
                    // required to construct first otherwise cannot use property as key name
                    dataValuePair[property] = json[property];
                }
            }

            quickPicks.push({
                label: <string>json[label],
                description: `${description ? json[description] : ''}`,
                data: dataValuePair
            });
        }

        return quickPicks;
    }

    private async showScmPrompt(currentScmType: string): Promise<string> {
        const placeHolder: string = localize('scmPrompt', 'Select a new source.');
        const currentSource: string = localize('currentSource', '(Current source)');
        const scmQuickPicks: vscode.QuickPickItem[] = [];
        // generate quickPicks to not include current type
        for (const scmQuickPick of Object.keys(ScmType)) {
            if (scmQuickPick === currentScmType) {
                // put the current source at the top of the list
                scmQuickPicks.unshift({ label: scmQuickPick, description: currentSource });
            } else {
                scmQuickPicks.push({ label: scmQuickPick, description: '' });
            }
        }

        const quickPick: vscode.QuickPickItem = await vscode.window.showQuickPick(scmQuickPicks, { placeHolder: placeHolder });
        if (quickPick === undefined || quickPick.description === currentSource) {
            // if the user clicks the current source, treat it as a cancel
            throw new UserCancelledError();
        } else {
            return quickPick.label;
        }
    }

    private async waitForDeploymentToComplete(kuduClient: KuduClient, outputChannel: vscode.OutputChannel, pollingInterval: number = 5000): Promise<DeployResult> {
        // Unfortunately, Kudu doesn't provide a unique id for a deployment right after it's started
        // However, Kudu only supports one deployment at a time, so 'latest' will work in most cases
        let deploymentId: string = 'latest';
        let deployment: DeployResult = await kuduClient.deployment.getResult(deploymentId);
        while (!deployment.complete) {
            if (!deployment.isTemp && deployment.id) {
                // Switch from 'latest' to the permanent/unique id as soon as it's available
                deploymentId = deployment.id;
            }

            if (deployment.progress) {
                this.log(outputChannel, deployment.progress);
            }

            await new Promise((resolve: () => void): void => { setTimeout(resolve, pollingInterval); });
            deployment = await kuduClient.deployment.getResult(deploymentId);
        }

        return deployment;
    }

    private log(outputChannel: vscode.OutputChannel, message: string): void {
        outputChannel.appendLine(`${(new Date()).toLocaleTimeString()} ${this.appName}: ${message}`);
    }

    private async updateScmType(client: WebSiteManagementClient, config: SiteConfigResource, scmType: string): Promise<string | undefined> {
        config.scmType = scmType;
        // to update one property, a complete config file must be sent
        const newConfig: SiteConfigResource = await this.updateConfiguration(client, config);
        return newConfig.scmType;

    }

    private async showInstallPrompt(): Promise<void> {
        const installString: string = localize('Install', 'Install');
        const input: string | undefined = await vscode.window.showErrorMessage(localize('GitRequired', 'Git must be installed to use Local Git Deploy.'), installString);
        if (input === installString) {
            // tslint:disable-next-line:no-unsafe-any
            opn('https://git-scm.com/downloads');
        }
    }

    private async connectToGitHub(node: IAzureNode, outputChannel: vscode.OutputChannel): Promise<void> {

        type gitHubOrgData = { repos_url?: string };
        type gitHubReposData = { repos_url?: string, url?: string, html_url?: string };

        const client: WebSiteManagementClient = nodeUtils.getWebSiteClient(node);
        const requestOptions: WebResource = new WebResource();
        requestOptions.headers = { ['User-Agent']: 'vscode-azureappservice-extension' };
        const oAuth2Token: string = (await client.listSourceControls())[0].token;
        if (!oAuth2Token) {
            await this.showGitHubAuthPrompt(node);
            return;
        }

        await signRequest(requestOptions, new TokenCredentials(oAuth2Token));
        const gitHubUser: Object[] = await this.getJsonRequest('https://api.github.com/user', requestOptions, node);

        const gitHubOrgs: Object[] = await this.getJsonRequest('https://api.github.com/user/orgs', requestOptions, node);
        const orgQuickPicks: IQuickPickItemWithData<{}>[] = this.createQuickPickFromJsons([gitHubUser], 'login', undefined, ['repos_url']).concat(this.createQuickPickFromJsons(gitHubOrgs, 'login', undefined, ['repos_url']));
        const orgQuickPick: gitHubOrgData = (await uiUtils.showQuickPickWithData(orgQuickPicks, { placeHolder: 'Choose your organization.', ignoreFocusOut: true })).data;

        const gitHubRepos: Object[] = await this.getJsonRequest(orgQuickPick.repos_url, requestOptions, node);
        const repoQuickPicks: IQuickPickItemWithData<{}>[] = this.createQuickPickFromJsons(gitHubRepos, 'name', undefined, ['url', 'html_url']);
        const repoQuickPick: gitHubReposData = (await uiUtils.showQuickPickWithData(repoQuickPicks, { placeHolder: 'Choose project.', ignoreFocusOut: true })).data;

        const gitHubBranches: Object[] = await this.getJsonRequest(`${repoQuickPick.url}/branches`, requestOptions, node);
        const branchQuickPicks: IQuickPickItemWithData<{}>[] = this.createQuickPickFromJsons(gitHubBranches, 'name');
        const branchQuickPick: IQuickPickItemWithData<{}> = await uiUtils.showQuickPickWithData(branchQuickPicks, { placeHolder: 'Choose branch.', ignoreFocusOut: true });

        const siteSourceControl: SiteSourceControl = {
            location: this.location,
            repoUrl: repoQuickPick.html_url,
            branch: branchQuickPick.label,
            isManualIntegration: false,
            deploymentRollbackEnabled: true,
            isMercurial: false
        };

        this.log(outputChannel, `"${this.appName}" is being connected to GitHub repo. This may take several minutes...`);
        try {
            await client.webApps.createOrUpdateSourceControlWithHttpOperationResponse(this.resourceGroup, this.name, siteSourceControl);
        } catch (err) {
            try {
                // a resync will fix the first broken build
                // https://github.com/projectkudu/kudu/issues/2277
                await client.webApps.syncRepository(this.resourceGroup, this.name);
            } catch (error) {
                const parsedError: IParsedError = parseError(error);
                // The portal returns 200, but is expecting a 204 which causes it to throw an error even after a successful sync
                if (parsedError.message.indexOf('"statusCode":200') === -1) {
                    throw error;
                }
            }
        }
    }

    private async showGitHubAuthPrompt(node: IAzureNode): Promise<void> {
        const goToPortal: string = localize('goToPortal', 'Go to Portal');
        const setupGithub: string = localize('GitRequired', 'Authorize Azure for GitHub under "Deployment options."');
        const input: string | undefined = await vscode.window.showErrorMessage(setupGithub, goToPortal);
        if (input === goToPortal) {
            node.openInPortal();
        }
    }
}

async function signRequest(req: WebResource, cred: ServiceClientCredentials): Promise<void> {
    await new Promise((resolve: () => void, reject: (err: Error) => void): void => {
        cred.signRequest(req, (err: Error) => {
            if (err) {
                reject(err);
            } else {
                resolve();
            }
        });
    });
}<|MERGE_RESOLUTION|>--- conflicted
+++ resolved
@@ -296,14 +296,14 @@
         await requestP.get(`https://${this.defaultHostName}/admin/host/status`, requestOptions);
     }
 
-<<<<<<< HEAD
     public async validateDeployment(): Promise<number> {
         // tslint:disable-next-line:no-http-string
         const uri: string = `${this.isSsl ? 'https://' : 'http://'}${this.defaultHostName}`;
         const response = await requestP.get(uri);
         console.log(response.headers);
         return 200;
-=======
+    }
+
     public async getFile(client: KuduClient, filePath: string): Promise<IFileResult> {
         // tslint:disable:no-unsafe-any
         // tslint:disable-next-line:no-any
@@ -332,7 +332,6 @@
         }
         const result: HttpOperationResponse<{}> = await client.vfs.putItemWithHttpOperationResponse(stream, filePath, { customHeaders: { ['If-Match']: etag } });
         return <string>result.response.headers.etag;
->>>>>>> 82f22249
     }
 
     private async deployZip(fsPath: string, client: WebSiteManagementClient, outputChannel: vscode.OutputChannel, configurationSectionName: string, confirmDeployment: boolean): Promise<void> {
