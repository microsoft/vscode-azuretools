{
    "name": "vscode-azureappservice",
    "author": "Microsoft Corporation",
<<<<<<< HEAD
    "version": "0.74.0",
=======
    "version": "0.73.1",
>>>>>>> 3cd5aa14
    "description": "Common tools for developing Azure App Service extensions for VS Code",
    "tags": [
        "azure",
        "vscode"
    ],
    "keywords": [
        "azure",
        "vscode"
    ],
    "main": "out/src/index.js",
    "types": "out/src/index.d.ts",
    "license": "MIT",
    "repository": {
        "type": "git",
        "url": "https://github.com/Microsoft/vscode-azuretools"
    },
    "bugs": {
        "url": "https://github.com/Microsoft/vscode-azuretools/issues"
    },
    "homepage": "https://github.com/Microsoft/vscode-azuretools/blob/main/appservice/README.md",
    "scripts": {
        "build": "tsc -p ./",
        "prepack": "tsc -p ./",
        "compile": "tsc -watch -p ./",
        "lint": "eslint --ext .ts .",
        "lint-fix": "eslint --ext .ts . --fix",
        "pretest": "npm run build",
        "test": "node ./out/test/runTest.js"
    },
    "dependencies": {
        "@azure/arm-appinsights": "^3.0.0",
        "@azure/arm-appservice": "^6.1.0",
        "@azure/arm-resources": "^4.0.0",
        "@azure/arm-subscriptions": "^3.0.0",
        "@azure/ms-rest-azure-env": "^2.0.0",
        "@azure/ms-rest-js": "^2.2.1",
        "@azure/storage-blob": "^12.3.0",
        "dayjs": "^1.9.1",
        "fs-extra": "^8.0.0",
        "glob-gitignore": "^1.0.14",
        "globby": "^11.0.2",
        "p-retry": "^3.0.1",
        "portfinder": "^1.0.25",
        "pretty-bytes": "^5.3.0",
        "request": "^2.88.2",
        "simple-git": "1.132.0",
        "vscode-azureextensionui": "^0.39.0",
        "vscode-azurekudu": "^0.2.0",
        "vscode-nls": "^4.1.1",
        "websocket": "^1.0.31",
        "yazl": "^2.5.1"
    },
    "devDependencies": {
        "@types/fs-extra": "^8.0.0",
        "@types/mocha": "^7.0.2",
        "@types/node": "^12.0.0",
        "@types/p-retry": "^2.0.0",
        "@types/request": "^2.48.5",
        "@types/vscode": "1.48.0",
        "@types/websocket": "^1.0.0",
        "@types/yazl": "^2.4.2",
        "@typescript-eslint/eslint-plugin": "^4.14.2",
        "@typescript-eslint/parser": "^4.14.2",
        "eslint": "^7.19.0",
        "eslint-plugin-import": "^2.22.1",
        "mocha": "^7.1.1",
        "mocha-junit-reporter": "^1.23.3",
        "mocha-multi-reporters": "^1.1.7",
        "typescript": "^3.8.3",
        "vscode-test": "^1.3.0"
    }
}<|MERGE_RESOLUTION|>--- conflicted
+++ resolved
@@ -1,11 +1,7 @@
 {
     "name": "vscode-azureappservice",
     "author": "Microsoft Corporation",
-<<<<<<< HEAD
-    "version": "0.74.0",
-=======
     "version": "0.73.1",
->>>>>>> 3cd5aa14
     "description": "Common tools for developing Azure App Service extensions for VS Code",
     "tags": [
         "azure",
