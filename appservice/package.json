--- conflicted
+++ resolved
@@ -1,11 +1,7 @@
 {
     "name": "vscode-azureappservice",
     "author": "Microsoft Corporation",
-<<<<<<< HEAD
-    "version": "0.45.1",
-=======
     "version": "0.51.4",
->>>>>>> a265778c
     "description": "Common tools for developing Azure App Service extensions for VS Code",
     "tags": [
         "azure",
