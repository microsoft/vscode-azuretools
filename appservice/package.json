--- conflicted
+++ resolved
@@ -38,19 +38,11 @@
         "@azure/arm-operationalinsights": "^8.0.1",
         "@azure/arm-resourcegraph": "^4.2.1",
         "@azure/arm-resources-subscriptions": "^2.0.1",
-<<<<<<< HEAD
-        "@azure/core-rest-pipeline": "^1.10.3",
-        "@azure/ms-rest-azure-env": "^2.0.0",
-        "@azure/storage-blob": "^12.3.0",
-        "@microsoft/vscode-azext-azureutils": "file:../azure/microsoft-vscode-azext-azureutils-1.1.3.tgz",
-        "@microsoft/vscode-azext-utils": "^1.1.0",
-=======
         "@azure/core-client": "^1.7.2",
         "@azure/core-rest-pipeline": "^1.10.3",
         "@azure/storage-blob": "^12.3.0",
         "@microsoft/vscode-azext-azureutils": "^1.1.4",
         "@microsoft/vscode-azext-utils": "^1.2.1",
->>>>>>> d741317d
         "dayjs": "^1.11.2",
         "fs-extra": "^10.0.0",
         "globby": "^11.0.2",
@@ -62,14 +54,9 @@
     },
     "devDependencies": {
         "@azure/core-auth": "^1.4.0",
-<<<<<<< HEAD
-        "@microsoft/eslint-config-azuretools": "^0.2.0",
-        "@microsoft/vscode-azext-azureappsettings": "^0.0.2",
-=======
         "@azure/ms-rest-azure-env": "^2.0.0",
         "@microsoft/eslint-config-azuretools": "^0.2.0",
         "@microsoft/vscode-azext-azureappsettings": "^0.1.0",
->>>>>>> d741317d
         "@microsoft/vscode-azext-dev": "^1.2.0",
         "@types/fs-extra": "^9.0.13",
         "@types/mocha": "^9.0.0",
