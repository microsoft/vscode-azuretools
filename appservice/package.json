{
    "name": "vscode-azureappservice",
    "author": "Microsoft Corporation",
    "version": "0.16.5",
    "description": "Common tools for developing Azure App Service extensions for VS Code",
    "tags": [
        "azure",
        "vscode"
    ],
    "keywords": [
        "azure",
        "vscode"
    ],
    "main": "lib/index.js",
    "types": "lib/index.d.ts",
    "license": "MIT",
    "repository": {
        "type": "git",
        "url": "https://github.com/Microsoft/vscode-azuretools"
    },
    "bugs": {
        "url": "https://github.com/Microsoft/vscode-azuretools/issues"
    },
    "homepage": "https://github.com/Microsoft/vscode-azuretools/blob/master/appservice/README.md",
    "scripts": {
        "build": "tsc -p ./",
        "prepack": "tsc -p ./",
        "compile": "tsc -watch -p ./",
        "lint": "tslint --project tsconfig.json -e src/*.d.ts -t verbose",
        "prepare": "node ./node_modules/vscode/bin/install",
        "test": "echo 'Test is not enabled for this package'"
    },
    "dependencies": {
        "archiver": "^2.0.3",
        "azure-arm-resource": "^3.0.0-preview",
        "azure-arm-storage": "^3.1.0",
        "azure-arm-website": "^1.0.0-preview",
        "ms-rest": "^2.2.2",
        "ms-rest-azure": "^2.4.4",
        "opn": "^5.1.0",
        "request": "^2.83.0",
        "request-promise": "^4.2.2",
        "simple-git": "~1.92.0",
<<<<<<< HEAD
        "vscode-azureextensionui": "~0.15.0",
=======
        "vscode-azureextensionui": "~0.15.1",
>>>>>>> 1cbb1876
        "vscode-azurekudu": "~0.1.8",
        "vscode-extension-telemetry": "^0.0.15",
        "vscode-nls": "^2.0.2",
        "websocket": "^1.0.25"
    },
    "devDependencies": {
        "@types/archiver": "^2.0.0",
        "@types/request": "^2.47.0",
        "@types/websocket": "^0.0.38",
        "typescript": "^2.5.3",
        "tslint": "^5.7.0",
        "tslint-microsoft-contrib": "5.0.1",
        "vscode": "^1.1.5"
    },
    "engines": {
        "vscode": "^1.23.0"
    }
}<|MERGE_RESOLUTION|>--- conflicted
+++ resolved
@@ -41,11 +41,7 @@
         "request": "^2.83.0",
         "request-promise": "^4.2.2",
         "simple-git": "~1.92.0",
-<<<<<<< HEAD
-        "vscode-azureextensionui": "~0.15.0",
-=======
         "vscode-azureextensionui": "~0.15.1",
->>>>>>> 1cbb1876
         "vscode-azurekudu": "~0.1.8",
         "vscode-extension-telemetry": "^0.0.15",
         "vscode-nls": "^2.0.2",
