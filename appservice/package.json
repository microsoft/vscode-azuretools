--- conflicted
+++ resolved
@@ -40,11 +40,7 @@
         "@azure/core-client": "^1.7.2",
         "@azure/core-rest-pipeline": "^1.10.3",
         "@azure/storage-blob": "^12.3.0",
-<<<<<<< HEAD
         "@microsoft/vscode-azext-azureutils": "^2.0.6",
-=======
-        "@microsoft/vscode-azext-azureutils": "2.0.2",
->>>>>>> 1b9a0e5f
         "@microsoft/vscode-azext-github": "^1.0.0",
         "@microsoft/vscode-azext-utils": "^2.1.0",
         "dayjs": "^1.11.2",
