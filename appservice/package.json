--- conflicted
+++ resolved
@@ -1,11 +1,7 @@
 {
     "name": "@microsoft/vscode-azext-azureappservice",
     "author": "Microsoft Corporation",
-<<<<<<< HEAD
     "version": "0.7.2",
-=======
-    "version": "0.7.1",
->>>>>>> e878f6e1
     "description": "Common tools for developing Azure App Service extensions for VS Code",
     "tags": [
         "azure",
