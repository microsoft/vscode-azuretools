--- conflicted
+++ resolved
@@ -1,15 +1,7 @@
 {
     "name": "@microsoft/vscode-azext-azureappservice",
     "author": "Microsoft Corporation",
-<<<<<<< HEAD
-<<<<<<< HEAD
-    "version": "0.1.6",
-=======
-    "version": "0.3.0",
->>>>>>> 7d8119cee8854a0505fa2e64f0e8c0fe71a9cc9c
-=======
     "version": "0.4.3",
->>>>>>> 04d476ac
     "description": "Common tools for developing Azure App Service extensions for VS Code",
     "tags": [
         "azure",
