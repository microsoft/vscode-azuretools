/*---------------------------------------------------------------------------------------------
 *  Copyright (c) Microsoft Corporation. All rights reserved.
 *  Licensed under the MIT License. See License.txt in the project root for license information.
 *--------------------------------------------------------------------------------------------*/

<<<<<<< HEAD
import { SubscriptionModels } from '@azure/arm-resources-subscriptions';
import { Environment } from '@azure/ms-rest-azure-env';
import { TokenCredentialsBase } from '@azure/ms-rest-nodeauth';
=======
import type { SubscriptionModels } from '@azure/arm-subscriptions';
import type { Environment } from '@azure/ms-rest-azure-env';
import type { TokenCredentialsBase } from '@azure/ms-rest-nodeauth';
>>>>>>> 91e0bb08
import { Event } from 'vscode';

export type AzureLoginStatus = 'Initializing' | 'LoggingIn' | 'LoggedIn' | 'LoggedOut';

export interface AzureAccount {
    readonly status: AzureLoginStatus;
    readonly onStatusChanged: Event<AzureLoginStatus>;
    readonly waitForLogin: () => Promise<boolean>;
    readonly sessions: AzureSession[];
    readonly onSessionsChanged: Event<void>;
    readonly subscriptions: AzureSubscription[];
    readonly onSubscriptionsChanged: Event<void>;
    readonly waitForSubscriptions: () => Promise<boolean>;
    readonly filters: AzureResourceFilter[];
    readonly onFiltersChanged: Event<void>;
    readonly waitForFilters: () => Promise<boolean>;
}

export interface AzureSession {
    readonly environment: Environment;
    readonly userId: string;
    readonly tenantId: string;

    /**
     * The credentials object for azure-sdk-for-js modules https://github.com/azure/azure-sdk-for-js
     */
    readonly credentials2: TokenCredentialsBase;
}

export interface AzureSubscription {
    readonly session: AzureSession;
    readonly subscription: SubscriptionModels.Subscription;
}

export type AzureResourceFilter = AzureSubscription;<|MERGE_RESOLUTION|>--- conflicted
+++ resolved
@@ -3,15 +3,9 @@
  *  Licensed under the MIT License. See License.txt in the project root for license information.
  *--------------------------------------------------------------------------------------------*/
 
-<<<<<<< HEAD
-import { SubscriptionModels } from '@azure/arm-resources-subscriptions';
-import { Environment } from '@azure/ms-rest-azure-env';
-import { TokenCredentialsBase } from '@azure/ms-rest-nodeauth';
-=======
-import type { SubscriptionModels } from '@azure/arm-subscriptions';
+import type { SubscriptionModels } from '@azure/arm-resources-subscriptions';
 import type { Environment } from '@azure/ms-rest-azure-env';
 import type { TokenCredentialsBase } from '@azure/ms-rest-nodeauth';
->>>>>>> 91e0bb08
 import { Event } from 'vscode';
 
 export type AzureLoginStatus = 'Initializing' | 'LoggingIn' | 'LoggedIn' | 'LoggedOut';
