--- conflicted
+++ resolved
@@ -256,13 +256,9 @@
                 if (filter.subscription.id === undefined || filter.subscription.displayName === undefined || filter.subscription.subscriptionId === undefined) {
                     throw new ArgumentError(filter);
                 } else {
-<<<<<<< HEAD
-                    return new SubscriptionNode(this, this._ui, this._resourceProvider, subscriptionInfo.subscription.subscriptionId, subscriptionInfo.subscription.displayName, subscriptionInfo, this._onNodeCreateEmitter);
-=======
                     // filter.subscription.id is the The fully qualified ID of the subscription (For example, /subscriptions/00000000-0000-0000-0000-000000000000) and should be used as the node's id for the purposes of OpenInPortal
                     // filter.subscription.subscriptionId is just the guid and is used in all other cases when creating clients for managing Azure resources
-                    return new SubscriptionNode(this, this._ui, this._resourceProvider, filter.subscription.id, filter.session, filter.subscription.displayName, filter.subscription.subscriptionId);
->>>>>>> f1a4f09b
+                    return new SubscriptionNode(this, this._ui, this._resourceProvider, filter.subscription.id, filter.session, filter.subscription.displayName, filter.subscription.subscriptionId, this._onNodeCreateEmitter);
                 }
             });
             nodes = this._subscriptionNodes;
