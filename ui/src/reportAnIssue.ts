/*---------------------------------------------------------------------------------------------
 *  Copyright (c) Microsoft Corporation. All rights reserved.
 *  Licensed under the MIT License. See License.txt in the project root for license information.
 *--------------------------------------------------------------------------------------------*/

// tslint:disable-next-line:no-require-imports
import opn = require("opn");
import { IParsedError } from '../index';
import { getPackageInfo } from "./getPackageInfo";

/**
 * Used to open the browser to the "New Issue" page on GitHub with relevant context pre-filled in the issue body
 */
export function reportAnIssue(actionId: string, parsedError: IParsedError): void {
    const { extensionName, extensionVersion, bugsUrl } = getPackageInfo();

    let body: string = `
<!-- IMPORTANT: Please be sure to remove any private information before submitting. -->

Repro steps:
<!-- TODO: Enter steps to reproduce issue -->

1.
2.

Action: ${actionId}
Error type: ${parsedError.errorType}
Error Message: ${parsedError.message}

Version: ${extensionVersion}
<<<<<<< HEAD
OS: ${process.platform}
`;

    const baseUrl: string = bugsUrl || `https://github.com/Microsoft/${extensionName}/issues`;
    const url: string = `${baseUrl}/new?body=${encodeURIComponent(body)}`;
=======
OS: ${process.platform}`;

    if (parsedError.stack) {
        body = body.concat(`

<details>
<summary>Call Stack</summary>

\`\`\`
${parsedError.stack}
\`\`\`

</details>`);
    }
>>>>>>> fbcee0e2

    // tslint:disable-next-line:no-floating-promises
    opn(url);
}<|MERGE_RESOLUTION|>--- conflicted
+++ resolved
@@ -28,13 +28,6 @@
 Error Message: ${parsedError.message}
 
 Version: ${extensionVersion}
-<<<<<<< HEAD
-OS: ${process.platform}
-`;
-
-    const baseUrl: string = bugsUrl || `https://github.com/Microsoft/${extensionName}/issues`;
-    const url: string = `${baseUrl}/new?body=${encodeURIComponent(body)}`;
-=======
 OS: ${process.platform}`;
 
     if (parsedError.stack) {
@@ -49,7 +42,9 @@
 
 </details>`);
     }
->>>>>>> fbcee0e2
+
+    const baseUrl: string = bugsUrl || `https://github.com/Microsoft/${extensionName}/issues`;
+    const url: string = `${baseUrl}/new?body=${encodeURIComponent(body)}`;
 
     // tslint:disable-next-line:no-floating-promises
     opn(url);
