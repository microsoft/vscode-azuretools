--- conflicted
+++ resolved
@@ -1,11 +1,7 @@
 {
     "name": "vscode-azureextensionui",
     "author": "Microsoft Corporation",
-<<<<<<< HEAD
-    "version": "0.26.0",
-=======
     "version": "0.27.1",
->>>>>>> d0e24efe
     "description": "Common UI tools for developing Azure extensions for VS Code",
     "tags": [
         "azure",
