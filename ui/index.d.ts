/*---------------------------------------------------------------------------------------------
 *  Copyright (c) Microsoft Corporation. All rights reserved.
 *  Licensed under the MIT License. See License.txt in the project root for license information.
 *--------------------------------------------------------------------------------------------*/

import { Location } from 'azure-arm-resource/lib/subscription/models';
import { ServiceClientCredentials } from 'ms-rest';
import { AzureEnvironment } from 'ms-rest-azure';
import { Uri, TreeDataProvider, Disposable, TreeItem, Event, OutputChannel, Memento, InputBoxOptions, QuickPickItem, QuickPickOptions, TextDocument, ExtensionContext, MessageItem, OpenDialogOptions, MessageOptions } from 'vscode';
import TelemetryReporter from 'vscode-extension-telemetry';
import { ResourceGroup } from 'azure-arm-resource/lib/resource/models';
import { StorageAccount, CheckNameAvailabilityResult } from 'azure-arm-storage/lib/models';

<<<<<<< HEAD
export declare class AzureTreeDataProvider implements IAzureTreeDataProvider<IAzureNode>, Disposable {
=======
export type OpenInPortalOptions = {
    /**
     * A query string applied directly to the host URL, e.g. "feature.staticwebsites=true" (turns on a preview feature)
     */
    queryPrefix?: string;
};

export declare class AzureTreeDataProvider implements TreeDataProvider<IAzureNode>, Disposable {
>>>>>>> 2802da14
    public static readonly subscriptionContextValue: string;
    public onDidChangeTreeData: Event<IAzureNode>;
    public onNodeCreate: Event<IAzureNode>;
    /**
     * Azure Tree Data Provider
     * @param resourceProvider Describes the resources to be displayed under subscription nodes
     * @param loadMoreCommandId The command your extension will register for the 'Load More...' node
     * @param ui Used to get input from the user
     * @param telemetryReporter Optionally used to track telemetry for the tree
     * @param rootTreeItems Any nodes other than the subscriptions that should be shown at the root of the explorer
     */
    constructor(resourceProvider: IChildProvider, loadMoreCommandId: string, ui: IAzureUserInput, telemetryReporter: TelemetryReporter | undefined, rootTreeItems?: IAzureParentTreeItem[]);
    public getTreeItem(node: IAzureNode): TreeItem;
    public getChildren(node?: IAzureParentNode): Promise<IAzureNode[]>;
    public refresh(node?: IAzureNode, clearCache?: boolean): Promise<void>;
    public loadMore(node: IAzureNode): Promise<void>;
    public showNodePicker(expectedContextValues: string | string[], startingNode?: IAzureNode): Promise<IAzureNode>;
    public findNode(id: string): Promise<IAzureNode | undefined>;
    public dispose(): void;
}
/**
 * The TestAzureTreeDataProvider is an implementation of the IAzureTreeDataProvider that automatically signs into
 * an Azure account via service principals with credentials stored on Travis.  Because signing in is an interactive
 * experience, this circumvents that to do automated testing with Azure resources.
 */
export declare class TestAzureTreeDataProvider implements IAzureTreeDataProvider<IAzureNode>, Disposable {
    public static readonly subscriptionContextValue: string;
    public onDidChangeTreeData: Event<IAzureNode>;
    public onNodeCreate: Event<IAzureNode>;
    /**
     * Test Azure Tree Data Provider
     * @param resourceProvider Describes the resources to be displayed under subscription nodes
     * @param loadMoreCommandId The command your extension will register for the 'Load More...' node
     * @param ui Used to get input from the user
     * @param telemetryReporter Optionally used to track telemetry for the tree
     * @param rootTreeItems Any nodes other than the subscriptions that should be shown at the root of the explorer
     */
    constructor(resourceProvider: IChildProvider, loadMoreCommandId: string, ui: IAzureUserInput, telemetryReporter: TelemetryReporter | undefined, rootTreeItems?: IAzureParentTreeItem[]);
    public getTreeItem(node: IAzureNode): TreeItem;
    public getChildren(node?: IAzureParentNode): Promise<IAzureNode[]>;
    public refresh(node?: IAzureNode, clearCache?: boolean): Promise<void>;
    public loadMore(node: IAzureNode): Promise<void>;
    public showNodePicker(expectedContextValues: string | string[], startingNode?: IAzureNode): Promise<IAzureNode>;
    public findNode(id: string): Promise<IAzureNode | undefined>;
    public dispose(): void;
}

/**
 * The AzureTreeDataProvider returns instances of IAzureNode, which are wrappers for IAzureTreeItem with relevant context and functions from the tree
 */
export interface IAzureNode<T extends IAzureTreeItem = IAzureTreeItem> {
    /**
     * This id represents the effective/serializable id of the node in the tree. It always starts with the parent's id and ends with either the IAzureTreeItem.id property (if implemented) or IAzureTreeItem.label property
     * This is used for AzureTreeDataProvider.findNode and IAzureNode.openInPortal
     */
    readonly id: string;
    readonly treeItem: T;
    readonly parent?: IAzureParentNode;
    readonly treeDataProvider: AzureTreeDataProvider;
    readonly credentials: ServiceClientCredentials;
    readonly subscriptionDisplayName: string;
    readonly subscriptionId: string;
    readonly tenantId: string;
    readonly userId: string;
    readonly environment: AzureEnvironment;
    readonly ui: IAzureUserInput;

    /**
     * Refresh this node in the tree
     */
    refresh(): Promise<void>;

    /**
     * This class wraps IAzureTreeItem.deleteTreeItem and ensures the tree is updated correctly when an item is deleted
     */
    deleteNode(): Promise<void>;

    /**
     * This method combines the environment.portalLink and IAzureTreeItem.id to open the resource in the portal. Optionally, an id can be passed to manually open nodes that may not be in the explorer.
     */
    openInPortal(id?: string, options?: OpenInPortalOptions): void;

    /**
     * Displays a 'Loading...' icon and temporarily changes the node's description while `callback` is being run
     */
    runWithTemporaryDescription(description: string, callback: () => Promise<void>): Promise<void>;
}

export interface IAzureParentNode<T extends IAzureTreeItem = IAzureTreeItem> extends IAzureNode<T> {
    /**
     * This class wraps IChildProvider.createChild and ensures the tree is updated correctly when an item is created
     */
    createChild(userOptions?: any): Promise<IAzureNode>;

    getCachedChildren(): Promise<IAzureNode[]>
}

/**
 * Implement this interface if your treeItem does not have children, otherwise implement IAzureParentTreeItem
 */
export interface IAzureTreeItem {
    /**
     * This is is used for the openInPortal action. It is also used per the following documentation copied from VS Code:
     * Optional id for the tree item that has to be unique across tree. The id is used to preserve the selection and expansion state of the tree item.
     *
     * If not provided, an id is generated using the tree item's label. **Note** that when labels change, ids will change and that selection and expansion state cannot be kept stable anymore.
     */
    id?: string;
    label: string;

    /**
     * Additional information about a node that is appended to the label with the format `label (description)`
     */
    description?: string;
    iconPath?: string | Uri | { light: string | Uri; dark: string | Uri };
    commandId?: string;
    contextValue: string;
    deleteTreeItem?(node: IAzureNode): Promise<void>;
    refreshLabel?(node: IAzureNode): Promise<void>;

    /**
     * Optional function to filter nodes displayed in the node picker
     * If not implemented, it's assumed that 'isAncestorOf' evaluates to true
     */
    isAncestorOf?(contextValue: string): boolean;
}

export interface IChildProvider {
    /**
     * This will be used in the node picker prompt when selecting children
     */
    readonly childTypeLabel?: string;

    loadMoreChildren(node: IAzureNode, clearCache: boolean): Promise<IAzureTreeItem[]>;

    hasMoreChildren(): boolean;

    /**
     * Implement this if you want the 'create' option to show up in the node picker
     * @param options User-defined options that are passed to the IAzureParentTreeItem.createChild call
     */
    createChild?(node: IAzureNode, showCreatingNode: (label: string) => void, userOptions?: any): Promise<IAzureTreeItem>;

    /**
     * Implement this if you want non-default (i.e. non-alphabetical) sorting of child nodes.
     * @param node1 The first node to compare
     * @param node2 The second node to compare
     * @returns A negative number if the node1 occurs before node2; positive if node1 occurs after node2; 0 if they are equivalent
     */
    compareChildren?(node1: IAzureNode, node2: IAzureNode): number
}

/**
 * Implement this interface if your treeItem has children, otherwise implement IAzureTreeItem
 */
export interface IAzureParentTreeItem extends IAzureTreeItem, IChildProvider {
    /**
     * If this treeItem should not show up in the node picker, implement this to provide a child that corresponds to the expectedContextValue
     * Otherwise, all children will be shown in the node picker
     */
    pickTreeItem?(expectedContextValue: string): IAzureTreeItem | undefined;
}

export declare class UserCancelledError extends Error { }

export declare abstract class BaseEditor<ContextT> implements Disposable {
    /**
    * Implement this interface if you need to download and upload remote files
    * @param showSavePromptKey Key used globally by VS Code to determine whether or not to show the savePrompt
    * @param outputChannel OutputChannel where output will be displayed when editor performs actions
    */
    constructor(showSavePromptKey: string, outputChannel?: OutputChannel | undefined);

    /**
     * Implement this to retrieve data from your remote server, returns the file as a string
     */
    abstract getData(context: ContextT): Promise<string>;

    /**
     * Implement this to allow for remote updating
     */
    abstract updateData(context: ContextT, data: string): Promise<string>;

    /**
     * Implement this to return the file name from the remote
     */
    abstract getFilename(context: ContextT): Promise<string>;

    /**
     * Implement this to return the size in MB.
     */
    abstract getSize(context: ContextT): Promise<number>;

    /**
     * Implement this to edit what is displayed to the user when uploading the file to the remote
     */
    abstract getSaveConfirmationText(context: ContextT): Promise<string>;

    onDidSaveTextDocument(actionContext: IActionContext, globalState: Memento, doc: TextDocument): Promise<void>;
    showEditor(context: ContextT, sizeLimit?: number): Promise<void>;
    dispose(): Promise<void>;
}

/**
 * Used to register VSCode commands and events. It wraps your callback with consistent error and telemetry handling
 */
export declare class AzureActionHandler {
    constructor(extensionContext: ExtensionContext, outputChannel: OutputChannel, telemetryReporter?: TelemetryReporter);

    registerCommand(commandId: string, callback: (this: IActionContext, ...args: any[]) => any): void;

    /**
     * NOTE: By default, this sends a telemetry event every single time the event fires. It it recommended to use 'this.suppressTelemetry' to only send events if they apply to your extension
     */
    registerEvent<T>(eventId: string, event: Event<T>, callback: (this: IActionContext, ...args: any[]) => any): void;
}

export declare function callWithTelemetryAndErrorHandling(callbackId: string, telemetryReporter: TelemetryReporter | undefined, outputChannel: OutputChannel | undefined, callback: (this: IActionContext) => any): Promise<any>;

export interface IActionContext {
    properties: TelemetryProperties;
    measurements: TelemetryMeasurements;

    /**
     * Defaults to `false`. If true, successful events are suppressed from telemetry, but cancel and error events are still sent.
     */
    suppressTelemetry: boolean;

    /**
     * Defaults to `false`
     */
    suppressErrorDisplay: boolean;

    /**
     * Defaults to `false`
     */
    rethrowError: boolean;
}

export interface TelemetryProperties {
    /**
     * Defaults to `false`
     * This is used to more accurately track usage, since activation events generally shouldn't 'count' as usage
     */
    isActivationEvent: 'true' | 'false';
    result: 'Succeeded' | 'Failed' | 'Canceled';
    error: string;
    errorMessage: string;
    cancelStep: string;
    [key: string]: string;
}

export interface TelemetryMeasurements {
    duration: number;
    [key: string]: number;
}

export declare function parseError(error: any): IParsedError;

export interface IParsedError {
    errorType: string;
    message: string;
    isUserCancelledError: boolean;
}

/**
 * Wrapper interface of several `TreeDataProvider<T>` class that handles the trees in the explorer. The main reason for this interface
 * is to facilitate unit testing in non-interactive mode with the `TestAzureTreeDataProvider` class.  The interface was built
 * to handle Azure extension's IAzureNodes and IAzureTreeItems.
 */

export interface IAzureTreeDataProvider<IAzureNode> extends TreeDataProvider<IAzureNode>, Disposable {
    onNodeCreate: Event<IAzureNode>;
    dispose(): void;
    getTreeItem(node: IAzureNode): TreeItem;
    refresh(node?: IAzureNode, clearCache?): Promise<void>;
    loadMore(node: IAzureNode): Promise<void>;
    showNodePicker(expectedContextValues: string | string[], startingNode?: IAzureNode): Promise<IAzureNode>;
    findNode(id: string): Promise<IAzureNode | undefined>;
}

/**
 * Wrapper interface of several `vscode.window` methods that handle user input. The main reason for this interface
 * is to facilitate unit testing in non-interactive mode with the `TestUserInput` class.
 * However, the `AzureUserInput` class does have a few minor differences from default vscode behavior:
 * 1. Automatically throws a `UserCancelledError` instead of returning undefined when a user cancels
 * 2. Persists 'recently used' items in quick picks and displays them at the top
 */
export interface IAzureUserInput {
    /**
     * Shows a selection list.
     * Automatically persists the 'recently used' item and displays that at the top of the list
     *
     * @param items An array of items, or a promise that resolves to an array of items.
     * @param options Configures the behavior of the selection list.
     * @throws `UserCancelledError` if the user cancels.
     * @return A promise that resolves to the item the user picked.
     */
    showQuickPick<T extends QuickPickItem>(items: T[] | Thenable<T[]>, options: QuickPickOptions): Promise<T>;

    /**
     * Opens an input box to ask the user for input.
     *
     * @param options Configures the behavior of the input box.
     * @throws `UserCancelledError` if the user cancels.
     * @return A promise that resolves to a string the user provided.
     */
    showInputBox(options: InputBoxOptions): Promise<string>;

    /**
     * Show a warning message.
     *
     * @param message The message to show.
     * @param items A set of items that will be rendered as actions in the message.
     * @throws `UserCancelledError` if the user cancels.
     * @return A thenable that resolves to the selected item when being dismissed.
     */
    showWarningMessage<T extends MessageItem>(message: string, ...items: T[]): Promise<T>;

    /**
     * Show a warning message.
     *
     * @param message The message to show.
     * @param options Configures the behaviour of the message.
     * @param items A set of items that will be rendered as actions in the message.
     * @throws `UserCancelledError` if the user cancels.
     * @return A thenable that resolves to the selected item when being dismissed.
     */
    showWarningMessage<T extends MessageItem>(message: string, options: MessageOptions, ...items: T[]): Promise<T>;

    /**
     * Shows a file open dialog to the user which allows to select a file
     * for opening-purposes.
     *
     * @param options Options that control the dialog.
     * @throws `UserCancelledError` if the user cancels.
     * @returns A promise that resolves to the selected resources.
     */
    showOpenDialog(options: OpenDialogOptions): Promise<Uri[]>;
}

/**
 * Wrapper class of several `vscode.window` methods that handle user input.
 */
export declare class AzureUserInput implements IAzureUserInput {
    /**
     * @param persistence Used to persist previous selections in the QuickPick.
     */
    public constructor(persistence: Memento);

    public showQuickPick<T extends QuickPickItem>(items: T[] | Thenable<T[]>, options: QuickPickOptions): Promise<T>;
    public showInputBox(options: InputBoxOptions): Promise<string>;
    public showWarningMessage<T extends MessageItem>(message: string, ...items: T[]): Promise<T>;
    public showWarningMessage<T extends MessageItem>(message: string, options: MessageOptions, ...items: T[]): Promise<MessageItem>;
    public showOpenDialog(options: OpenDialogOptions): Promise<Uri[]>;
}

/**
 * Wrapper class of several `vscode.window` methods that handle user input.
 * This class is meant to be used for testing in non-interactive mode.
 */
export declare class TestUserInput implements IAzureUserInput {
    /**
     * @param inputs An ordered array of inputs that will be used instead of interactively prompting in VS Code.
     */
    public constructor(inputs: (string | undefined)[]);

    public showQuickPick<T extends QuickPickItem>(items: T[] | Thenable<T[]>, options: QuickPickOptions): Promise<T>;
    public showInputBox(options: InputBoxOptions): Promise<string>;
    public showWarningMessage<T extends MessageItem>(message: string, ...items: T[]): Promise<T>;
    public showWarningMessage<T extends MessageItem>(message: string, options: MessageOptions, ...items: T[]): Promise<MessageItem>;
    public showOpenDialog(options: OpenDialogOptions): Promise<Uri[]>;
    public reassignInputs(inputs: (string | undefined)[]): void;
}

/**
 * Provides additional options for QuickPickItems used in Azure Extensions
 */
export interface IAzureQuickPickItem<T = undefined> extends QuickPickItem {
    /**
     * An optional id to uniquely identify this item across sessions, used in persisting previous selections
     * If not specified, a hash of the label will be used
     */
    id?: string;

    data: T;

    /**
     * Optionally used to suppress persistence for this item, defaults to `false`
     */
    suppressPersistence?: boolean;
}

/**
 * Provides additional options for QuickPicks used in Azure Extensions
 */
export interface IAzureQuickPickOptions extends QuickPickOptions {
    /**
     * An optional id to identify this QuickPick across sessions, used in persisting previous selections
     * If not specified, a hash of the placeHolder will be used
     */
    id?: string;

    /**
     * Optionally used to suppress persistence for this quick pick, defaults to `false`
     */
    suppressPersistence?: boolean;
}

/**
 * A wizard that links several user input steps together
 */
export declare class AzureWizard<T> {
    /**
     * @param steps The steps to perform, in order
     * @param wizardContext A context object that should be used to pass information between steps
     */
    public constructor(promptSteps: AzureWizardPromptStep<T>[], executeSteps: AzureWizardExecuteStep<T>[], wizardContext: T);

    public prompt(actionContext: IActionContext, ui: IAzureUserInput): Promise<T>;
    public execute(actionContext: IActionContext, outputChannel: OutputChannel): Promise<T>;
}

export declare abstract class AzureWizardExecuteStep<T> {
    public abstract execute(wizardContext: T, outputChannel: OutputChannel): Promise<T>;
}

export declare abstract class AzureWizardPromptStep<T> {
    public subWizard?: AzureWizard<T>;
    public abstract prompt(wizardContext: T, ui: IAzureUserInput): Promise<T>;
}

export interface ISubscriptionWizardContext {
    credentials: ServiceClientCredentials;
    subscriptionId: string;
    subscriptionDisplayName: string;
}

export interface ILocationWizardContext extends ISubscriptionWizardContext {
    /**
     * The location to use for new resources
     * This value will be defined after `LocationListStep.prompt` occurs or after you call `LocationListStep.setLocation`
     */
    location?: Location;

    /**
     * The task used to get locations.
     * By specifying this in the context, we can ensure that Azure is only queried once for the entire wizard
     */
    locationsTask?: Promise<Location[]>;
}

export declare class LocationListStep<T extends ILocationWizardContext> extends AzureWizardPromptStep<T> {
    /**
     * This will set the wizard context's location (in which case the user will _not_ be prompted for location)
     * For example, if the user selects an existing resource, you might want to use that location as the default for the wizard's other resources
     * @param wizardContext The context of the wizard
     * @param name The name or display name of the location
     */
    public static setLocation<T extends ILocationWizardContext>(wizardContext: T, name: string): Promise<void>;

    /**
     * Used to get locations. By passing in the context, we can ensure that Azure is only queried once for the entire wizard
     * @param wizardContext The context of the wizard.
     */
    public static getLocations<T extends ILocationWizardContext>(wizardContext: T): Promise<Location[]>;

    public prompt(wizardContext: T, ui: IAzureUserInput): Promise<T>;
}

export interface IAzureNamingRules {
    minLength: number;
    maxLength: number;

    /**
     * A RegExp specifying the invalid characters.
     * For example, /[^a-z0-9]/ would specify that only lowercase, alphanumeric characters are allowed.
     */
    invalidCharsRegExp: RegExp;

    /**
     * Specify this if only lowercase letters are allowed
     * This is a separate property than `invalidCharsRegExp` because the behavior can be different.
     * For example, when generating a relatedName, we can convert uppercase letters to lowercase instead of just removing them.
     */
    lowercaseOnly?: boolean;
}

export interface IRelatedNameWizardContext {
    /**
     * A task that evaluates to the related name that should be used as the default for other new resources or undefined if a unique name could not be found
     * The task will be defined after `AzureNameStep.prompt` occurs.
     */
    relatedNameTask?: Promise<string | undefined>;
}

/**
 * A generic class for a step that specifies the name of a new resource, used to generate a related name for other new resources.
 * You must implement `isRelatedNameAvailable` and assign `wizardContext.relatedNameTask` to the result of `generateRelatedName`
 */
export declare abstract class AzureNameStep<T extends IRelatedNameWizardContext> extends AzureWizardPromptStep<T> {
    /**
     * This method will by called by `generateRelatedName` when trying to find a unique suffix for the related name
     * @param wizardContext The context of the wizard.
     * @param name The name that will be checked.
     */
    protected abstract isRelatedNameAvailable(wizardContext: T, name: string): Promise<boolean>;

    /**
     * Generates a related name for new resources
     * @param wizardContext The context of the wizard.
     * @param name The original name to base the related name on.
     * @param namingRules The rules that the name must adhere to. You may specify an array of rules if the related name will be used for multiple resource types.
     * @returns A name that conforms to the namingRules and has a numeric suffix attached to make the name unique, or undefined if a unique name could not be found
     */
    protected generateRelatedName(wizardContext: T, name: string, namingRules: IAzureNamingRules | IAzureNamingRules[]): Promise<string | undefined>;
}

export interface IResourceGroupWizardContext extends ILocationWizardContext, IRelatedNameWizardContext {
    /**
     * The resource group to use for new resources.
     * If an existing resource group is picked, this value will be defined after `ResourceGroupListStep.prompt` occurs
     * If a new resource group is picked, this value will be defined after the `execute` phase of the 'create' subwizard
     */
    resourceGroup?: ResourceGroup;

    /**
     * The task used to get existing resource groups.
     * By specifying this in the context, we can ensure that Azure is only queried once for the entire wizard
     */
    resourceGroupsTask?: Promise<ResourceGroup[]>;

    newResourceGroupName?: string;
}

export declare const resourceGroupNamingRules: IAzureNamingRules;

export declare class ResourceGroupListStep<T extends IResourceGroupWizardContext> extends AzureWizardPromptStep<T> {
    /**
     * Used to get existing resource groups. By passing in the context, we can ensure that Azure is only queried once for the entire wizard
     * @param wizardContext The context of the wizard.
     */
    public static getResourceGroups<T extends IResourceGroupWizardContext>(wizardContext: T): Promise<ResourceGroup[]>;

    /**
     * Checks existing resource groups in the wizard's subscription to see if the name is available.
     * @param wizardContext The context of the wizard.
     */
    public static isNameAvailable<T extends IResourceGroupWizardContext>(wizardContext: T, name: string): Promise<boolean>;

    public prompt(wizardContext: T, ui: IAzureUserInput): Promise<T>;
}

export interface IStorageAccountWizardContext extends IResourceGroupWizardContext {
    /**
     * The storage account to use.
     * If an existing storage account is picked, this value will be defined after `StorageAccountListStep.prompt` occurs
     * If a new storage account is picked, this value will be defined after the `execute` phase of the 'create' subwizard
     */
    storageAccount?: StorageAccount;

    newStorageAccountName?: string;
}

export declare enum StorageAccountKind {
    Storage = "Storage",
    StorageV2 = "StorageV2",
    BlobStorage = "BlobStorage",
}

export declare enum StorageAccountPerformance {
    Standard = "Standard",
    Premium = "Premium",
}

export declare enum StorageAccountReplication {
    /**
     * Locally redundant storage
     */
    LRS = "LRS",
    /**
     * Zone-redundant storage
     */
    ZRS = "ZRS",
    /**
     * Geo-redundant storage
     */
    GRS = "GRS",
    /**
     * Read-access geo-redundant storage
     */
    RAGRS = "RAGRS",
}

export interface INewStorageAccountDefaults {
    kind: StorageAccountKind;
    performance: StorageAccountPerformance;
    replication: StorageAccountReplication;
}

export interface IStorageAccountFilters {
    kind?: StorageAccountKind[];
    performance?: StorageAccountPerformance[];
    replication?: StorageAccountReplication[];

    /**
     * If specified, a 'learn more' option will be displayed to explain why some storage accounts were filtered
     */
    learnMoreLink?: string;
}

export declare const storageAccountNamingRules: IAzureNamingRules;
export declare class StorageAccountListStep<T extends IStorageAccountWizardContext> extends AzureWizardPromptStep<T> {
    /**
     * @param createOptions Default options to use when creating a Storage Account
     * @param filterOptions Optional filters used when listing Storage Accounts
     */
    public constructor(createOptions: INewStorageAccountDefaults, filterOptions?: IStorageAccountFilters);

    public static isNameAvailable<T extends IStorageAccountWizardContext>(wizardContext: T, name: string): Promise<boolean>;

    public prompt(wizardContext: T, ui: IAzureUserInput): Promise<T>;
}

/**
 * Common dialog responses used in Azure extensions
 */
export declare namespace DialogResponses {
    export const yes: MessageItem;
    export const no: MessageItem;
    export const cancel: MessageItem;
    export const deleteResponse: MessageItem;
    export const learnMore: MessageItem;
    export const dontWarnAgain: MessageItem;
    export const skipForNow: MessageItem;
    export const upload: MessageItem;
    export const alwaysUpload: MessageItem;
    export const dontUpload: MessageItem;
    export const reportAnIssue: MessageItem;
}<|MERGE_RESOLUTION|>--- conflicted
+++ resolved
@@ -11,9 +11,6 @@
 import { ResourceGroup } from 'azure-arm-resource/lib/resource/models';
 import { StorageAccount, CheckNameAvailabilityResult } from 'azure-arm-storage/lib/models';
 
-<<<<<<< HEAD
-export declare class AzureTreeDataProvider implements IAzureTreeDataProvider<IAzureNode>, Disposable {
-=======
 export type OpenInPortalOptions = {
     /**
      * A query string applied directly to the host URL, e.g. "feature.staticwebsites=true" (turns on a preview feature)
@@ -22,7 +19,6 @@
 };
 
 export declare class AzureTreeDataProvider implements TreeDataProvider<IAzureNode>, Disposable {
->>>>>>> 2802da14
     public static readonly subscriptionContextValue: string;
     public onDidChangeTreeData: Event<IAzureNode>;
     public onNodeCreate: Event<IAzureNode>;
