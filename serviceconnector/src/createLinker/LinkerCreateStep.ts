--- conflicted
+++ resolved
@@ -25,13 +25,8 @@
             clientType: context.clientType
         };
 
-<<<<<<< HEAD
-        await client.linker.beginCreateOrUpdate(nonNullProp(context, 'sourceResourceUri'), nonNullProp(context, 'linkerName'), context.linker);
+        await client.linker.beginCreateOrUpdateAndWait(nonNullProp(context, 'sourceResourceUri'), nonNullProp(context, 'linkerName'), context.linker);
         const config = await client.linker.listConfigurations(nonNullProp(context, 'sourceResourceUri'), nonNullProp(context, 'linkerName'));
-=======
-        await client.linker.beginCreateOrUpdateAndWait(nonNullValue(context.sourceResourceUri), nonNullValue(context.linkerName), context.linker);
-        const config = await client.linker.listConfigurations(nonNullValue(context.sourceResourceUri), nonNullValue(context.linkerName));
->>>>>>> 5d936093
 
         context.activityChildren = [];
         for (const item of nonNullProp(config, 'configurations')) {
