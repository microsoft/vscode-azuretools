/*---------------------------------------------------------------------------------------------
*  Copyright (c) Microsoft Corporation. All rights reserved.
*  Licensed under the MIT License. See License.md in the project root for license information.
*--------------------------------------------------------------------------------------------*/

import { AzureWizardExecuteStep, GenericTreeItem, nonNullProp, nonNullValue, randomUtils } from "@microsoft/vscode-azext-utils";
import * as vscode from 'vscode';
import { TargetServiceTypeName } from "../../constants";
import { createLinkerClient } from "../linkerClient";
import { ICreateLinkerContext } from "./ICreateLinkerContext";

export class LinkerCreateStep extends AzureWizardExecuteStep<ICreateLinkerContext>{
    public priority: number = 10;

    public async execute(context: ICreateLinkerContext): Promise<void> {
        const client = await createLinkerClient(context.credentials);

        context.linker = {
            authInfo: context.authType,
            targetService: {
                type: "AzureResource",
                id: this.getSourceResourceId(context),
            },
            scope: context.scope,
            clientType: context.clientType
        };

<<<<<<< HEAD
        await client.linker.beginCreateOrUpdateAndWait(nonNullValue(context.sourceResourceUri), nonNullValue(context.linkerName), context.linker);
=======
        await client.linker.beginCreateOrUpdate(nonNullValue(context.sourceResourceUri), nonNullValue(context.linkerName), context.linker);
        const config = await client.linker.listConfigurations(nonNullValue(context.sourceResourceUri), nonNullValue(context.linkerName));

        context.activityChildren = [];
        for (const item of nonNullProp(config, 'configurations')) {
            context.activityChildren.push(new GenericTreeItem(undefined, {
                contextValue: `createResult-` + randomUtils.getRandomHexString(3),
                label: `Added application setting: ${nonNullProp(item, 'name')}`,

            }));
        }
>>>>>>> c0705989
    }

    public shouldExecute(context: ICreateLinkerContext): boolean {
        return !context.linker;
    }

    private getSourceResourceId(context: ICreateLinkerContext): string {
        switch (context.targetServiceType?.type) {
            case TargetServiceTypeName.Storage:
                return nonNullValue(context.storageAccount?.id);
            case TargetServiceTypeName.CosmosDB:
                return nonNullValue(context.databaseAccount?.id);
            case TargetServiceTypeName.KeyVault:
                return nonNullValue(context.keyVaultAccount?.id);
            default:
                throw new Error(vscode.l10n.t('No target type found'));
        }
    }
}<|MERGE_RESOLUTION|>--- conflicted
+++ resolved
@@ -25,10 +25,7 @@
             clientType: context.clientType
         };
 
-<<<<<<< HEAD
         await client.linker.beginCreateOrUpdateAndWait(nonNullValue(context.sourceResourceUri), nonNullValue(context.linkerName), context.linker);
-=======
-        await client.linker.beginCreateOrUpdate(nonNullValue(context.sourceResourceUri), nonNullValue(context.linkerName), context.linker);
         const config = await client.linker.listConfigurations(nonNullValue(context.sourceResourceUri), nonNullValue(context.linkerName));
 
         context.activityChildren = [];
@@ -39,7 +36,6 @@
 
             }));
         }
->>>>>>> c0705989
     }
 
     public shouldExecute(context: ICreateLinkerContext): boolean {
