--- conflicted
+++ resolved
@@ -1,11 +1,7 @@
 {
     "name": "@microsoft/vscode-azext-azureauth",
     "author": "Microsoft Corporation",
-<<<<<<< HEAD
-    "version": "5.0.0-alpha.1",
-=======
     "version": "5.0.0",
->>>>>>> f0fcdb2b
     "description": "Azure authentication helpers for Visual Studio Code",
     "tags": [
         "azure",
