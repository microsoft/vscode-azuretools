{
    "name": "@microsoft/vscode-azext-azureauth",
    "author": "Microsoft Corporation",
    "version": "5.0.0-alpha.1",
    "description": "Azure authentication helpers for Visual Studio Code",
    "tags": [
        "azure",
        "vscode"
    ],
    "keywords": [
        "azure",
        "vscode"
    ],
    "module": "out/src/index.js",
    "types": "out/src/index.d.ts",
    "license": "MIT",
    "repository": {
        "type": "git",
        "url": "https://github.com/Microsoft/vscode-azuretools"
    },
    "bugs": {
        "url": "https://github.com/Microsoft/vscode-azuretools/issues"
    },
    "homepage": "https://github.com/Microsoft/vscode-azuretools/blob/main/auth/README.md",
    "scripts": {
        "build": "tsc -p ./",
        "compile": "tsc -watch -p ./",
        "lint": "eslint --ext .ts .",
        "lint-fix": "eslint --ext .ts . --fix",
        "test": "node ./out/test/runTest.js",
        "package": "npm pack",
        "l10n": "npx @vscode/l10n-dev export --outDir ./l10n ./src"
    },
    "engines": {
        "vscode": "^1.105.0"
    },
    "devDependencies": {
        "@azure/core-auth": "^1.4.0",
        "@microsoft/eslint-config-azuretools": "^0.2.1",
        "@types/glob": "^8.1.0",
        "@types/mocha": "^7.0.2",
        "@types/node": "^18.18.7",
<<<<<<< HEAD
        "@types/node-fetch": "2.6.7",
        "@types/semver": "^7.3.9",
        "@types/uuid": "^9.0.1",
        "@types/vscode": "1.104.0",
=======
        "@types/vscode": "^1.94.0",
>>>>>>> d5fa58f8
        "@typescript-eslint/eslint-plugin": "^5.53.0",
        "@vscode/test-electron": "^2.3.8",
        "eslint": "^8.34.0",
        "eslint-plugin-import": "^2.22.1",
        "glob": "^7.1.6",
        "mocha": "^11.1.0",
        "mocha-junit-reporter": "^2.0.2",
        "mocha-multi-reporters": "^1.1.7",
        "typescript": "^5.8.2"
    },
    "dependencies": {
        "@azure/arm-resources-subscriptions": "^2.1.0",
        "@azure/core-client": "^1.9.2",
        "@azure/core-rest-pipeline": "^1.16.0",
        "@azure/identity": "^4.2.0",
        "@azure/ms-rest-azure-env": "^2.0.0"
    }
}<|MERGE_RESOLUTION|>--- conflicted
+++ resolved
@@ -40,14 +40,7 @@
         "@types/glob": "^8.1.0",
         "@types/mocha": "^7.0.2",
         "@types/node": "^18.18.7",
-<<<<<<< HEAD
-        "@types/node-fetch": "2.6.7",
-        "@types/semver": "^7.3.9",
-        "@types/uuid": "^9.0.1",
         "@types/vscode": "1.104.0",
-=======
-        "@types/vscode": "^1.94.0",
->>>>>>> d5fa58f8
         "@typescript-eslint/eslint-plugin": "^5.53.0",
         "@vscode/test-electron": "^2.3.8",
         "eslint": "^8.34.0",
